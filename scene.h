/********************************************************************
 KWin - the KDE window manager
 This file is part of the KDE project.

Copyright (C) 2006 Lubos Lunak <l.lunak@kde.org>

This program is free software; you can redistribute it and/or modify
it under the terms of the GNU General Public License as published by
the Free Software Foundation; either version 2 of the License, or
(at your option) any later version.

This program is distributed in the hope that it will be useful,
but WITHOUT ANY WARRANTY; without even the implied warranty of
MERCHANTABILITY or FITNESS FOR A PARTICULAR PURPOSE.  See the
GNU General Public License for more details.

You should have received a copy of the GNU General Public License
along with this program.  If not, see <http://www.gnu.org/licenses/>.
*********************************************************************/

#ifndef KWIN_SCENE_H
#define KWIN_SCENE_H

#include "toplevel.h"
#include "utils.h"
#include "kwineffects.h"

namespace KWin
{

class Workspace;
class Deleted;
class EffectFrameImpl;
class EffectWindowImpl;
class OverlayWindow;
class Shadow;

// The base class for compositing backends.
class Scene : public QObject
{
    Q_OBJECT
public:
    Scene(Workspace* ws);
    virtual ~Scene() = 0;
    class EffectFrame;
    class Window;

    // Returns true if the ctor failed to properly initialize.
    virtual bool initFailed() const = 0;
    virtual CompositingType compositingType() const = 0;

    virtual bool hasPendingFlush() const { return false; }

    // Repaints the given screen areas, windows provides the stacking order.
    // The entry point for the main part of the painting pass.
    // returns the time since the last vblank signal - if there's one
    // ie. "what of this frame is lost to painting"
    virtual int paint(QRegion damage, ToplevelList windows) = 0;

    // Notification function - KWin core informs about changes.
    // Used to mainly discard cached data.

    // a new window has been created
    virtual void windowAdded(Toplevel*) = 0;
    /**
     * Method invoked when the screen geometry is changed.
     * Reimplementing classes should also invoke the parent method
     * as it takes care of resizing the overlay window.
     * @param size The new screen geometry size
     **/
    virtual void screenGeometryChanged(const QSize &size);
    // Flags controlling how painting is done.
    enum {
        // Window (or at least part of it) will be painted opaque.
        PAINT_WINDOW_OPAQUE         = 1 << 0,
        // Window (or at least part of it) will be painted translucent.
        PAINT_WINDOW_TRANSLUCENT    = 1 << 1,
        // Window will be painted with transformed geometry.
        PAINT_WINDOW_TRANSFORMED    = 1 << 2,
        // Paint only a region of the screen (can be optimized, cannot
        // be used together with TRANSFORMED flags).
        PAINT_SCREEN_REGION         = 1 << 3,
        // Whole screen will be painted with transformed geometry.
        PAINT_SCREEN_TRANSFORMED    = 1 << 4,
        // At least one window will be painted with transformed geometry.
        PAINT_SCREEN_WITH_TRANSFORMED_WINDOWS = 1 << 5,
        // Clear whole background as the very first step, without optimizing it
        PAINT_SCREEN_BACKGROUND_FIRST = 1 << 6,
        // PAINT_DECORATION_ONLY = 1 << 7 has been removed
        // Window will be painted with a lanczos filter.
        PAINT_WINDOW_LANCZOS = 1 << 8
        // PAINT_SCREEN_WITH_TRANSFORMED_WINDOWS_WITHOUT_FULL_REPAINTS = 1 << 9 has been removed
    };
    // types of filtering available
    enum ImageFilterType { ImageFilterFast, ImageFilterGood };
    // there's nothing to paint (adjust time_diff later)
    virtual void idle();
    virtual bool waitSyncAvailable() const;
    virtual OverlayWindow* overlayWindow() = 0;
public Q_SLOTS:
    // a window has been destroyed
    virtual void windowDeleted(KWin::Deleted*) = 0;
    // opacity of a window changed
    virtual void windowOpacityChanged(KWin::Toplevel* c) = 0;
    // shape/size of a window changed
    virtual void windowGeometryShapeChanged(KWin::Toplevel* c) = 0;
    // a window has been closed
    virtual void windowClosed(KWin::Toplevel* c, KWin::Deleted* deleted) = 0;
protected:
    // shared implementation, starts painting the screen
    void paintScreen(int* mask, QRegion* region);
    friend class EffectsHandlerImpl;
    // called after all effects had their paintScreen() called
    void finalPaintScreen(int mask, QRegion region, ScreenPaintData& data);
    // shared implementation of painting the screen in the generic
    // (unoptimized) way
    virtual void paintGenericScreen(int mask, ScreenPaintData data);
    // shared implementation of painting the screen in an optimized way
    virtual void paintSimpleScreen(int mask, QRegion region);
    // paint the background (not the desktop background - the whole background)
    virtual void paintBackground(QRegion region) = 0;
    // called after all effects had their paintWindow() called
    void finalPaintWindow(EffectWindowImpl* w, int mask, QRegion region, WindowPaintData& data);
    // shared implementation, starts painting the window
    virtual void paintWindow(Window* w, int mask, QRegion region, WindowQuadList quads);
    // called after all effects had their drawWindow() called
    virtual void finalDrawWindow(EffectWindowImpl* w, int mask, QRegion region, WindowPaintData& data);
    // compute time since the last repaint
    void updateTimeDiff();
    // saved data for 2nd pass of optimized screen painting
    struct Phase2Data {
        Phase2Data(Window* w, QRegion r, QRegion c, int m, const WindowQuadList& q)
            : window(w), region(r), clip(c), mask(m), quads(q) {}
        Phase2Data()  {
            window = 0;
            mask = 0;
        }
        Window* window;
        QRegion region;
        QRegion clip;
        int mask;
        WindowQuadList quads;
    };
    // windows in their stacking order
    QVector< Window* > stacking_order;
    // The region which actually has been painted by paintScreen() and should be
    // copied from the buffer to the screen. I.e. the region returned from Scene::paintScreen().
    // Since prePaintWindow() can extend areas to paint, these changes would have to propagate
    // up all the way from paintSimpleScreen() up to paintScreen(), so save them here rather
    // than propagate them up in arguments.
    QRegion painted_region;
    // time since last repaint
    int time_diff;
    QElapsedTimer last_time;
    Workspace* wspace;
<<<<<<< HEAD
    bool has_waitSync;
    OverlayWindow* m_overlayWindow;
=======
    QWeakPointer<LanczosFilter> lanczos_filter;
>>>>>>> 720f9239
};

// The base class for windows representations in composite backends
class Scene::Window
{
public:
    Window(Toplevel* c);
    virtual ~Window();
    // perform the actual painting of the window
    virtual void performPaint(int mask, QRegion region, WindowPaintData data) = 0;
    // do any cleanup needed when the window's composite pixmap is discarded
    virtual void pixmapDiscarded()  {}
    int x() const;
    int y() const;
    int width() const;
    int height() const;
    QRect geometry() const;
    QPoint pos() const;
    QSize size() const;
    QRect rect() const;
    // access to the internal window class
    // TODO eventually get rid of this
    Toplevel* window();
    // should the window be painted
    bool isPaintingEnabled() const;
    void resetPaintingEnabled();
    // Flags explaining why painting should be disabled
    enum {
        // Window will not be painted
        PAINT_DISABLED                 = 1 << 0,
        // Window will not be painted because it is deleted
        PAINT_DISABLED_BY_DELETE       = 1 << 1,
        // Window will not be painted because of which desktop it's on
        PAINT_DISABLED_BY_DESKTOP      = 1 << 2,
        // Window will not be painted because it is minimized
        PAINT_DISABLED_BY_MINIMIZE     = 1 << 3,
        // Window will not be painted because it is not the active window in a client group
        PAINT_DISABLED_BY_TAB_GROUP = 1 << 4,
        // Window will not be painted because it's not on the current activity
        PAINT_DISABLED_BY_ACTIVITY     = 1 << 5
    };
    void enablePainting(int reason);
    void disablePainting(int reason);
    // is the window visible at all
    bool isVisible() const;
    // is the window fully opaque
    bool isOpaque() const;
    // shape of the window
    const QRegion &shape() const;
    QRegion clientShape() const;
    void discardShape();
    void updateToplevel(Toplevel* c);
    // creates initial quad list for the window
    virtual WindowQuadList buildQuads(bool force = false) const;
    void suspendUnredirect(bool suspend);
    void updateShadow(Shadow* shadow);
    const Shadow* shadow() const;
    Shadow* shadow();
protected:
    WindowQuadList makeQuads(WindowQuadType type, const QRegion& reg) const;
    Toplevel* toplevel;
    ImageFilterType filter;
    Shadow *m_shadow;
private:
    int disable_painting;
    mutable QRegion shape_region;
    mutable bool shape_valid;
    mutable WindowQuadList* cached_quad_list;
    Q_DISABLE_COPY(Window)
};

class Scene::EffectFrame
{
public:
    EffectFrame(EffectFrameImpl* frame);
    virtual ~EffectFrame();
    virtual void render(QRegion region, double opacity, double frameOpacity) = 0;
    virtual void free() = 0;
    virtual void freeIconFrame() = 0;
    virtual void freeTextFrame() = 0;
    virtual void freeSelection() = 0;
    virtual void crossFadeIcon() = 0;
    virtual void crossFadeText() = 0;

protected:
    EffectFrameImpl* m_effectFrame;
};

inline
int Scene::Window::x() const
{
    return toplevel->x();
}

inline
int Scene::Window::y() const
{
    return toplevel->y();
}

inline
int Scene::Window::width() const
{
    return toplevel->width();
}

inline
int Scene::Window::height() const
{
    return toplevel->height();
}

inline
QRect Scene::Window::geometry() const
{
    return toplevel->geometry();
}

inline
QSize Scene::Window::size() const
{
    return toplevel->size();
}

inline
QPoint Scene::Window::pos() const
{
    return toplevel->pos();
}

inline
QRect Scene::Window::rect() const
{
    return toplevel->rect();
}

inline
Toplevel* Scene::Window::window()
{
    return toplevel;
}

inline
void Scene::Window::updateToplevel(Toplevel* c)
{
    toplevel = c;
}

inline
void Scene::Window::suspendUnredirect(bool suspend)
{
    toplevel->suspendUnredirect(suspend);
}

inline
void Scene::Window::updateShadow(Shadow* shadow)
{
    m_shadow = shadow;
}

inline
const Shadow* Scene::Window::shadow() const
{
    return m_shadow;
}

inline
Shadow* Scene::Window::shadow()
{
    return m_shadow;
}

} // namespace

#endif<|MERGE_RESOLUTION|>--- conflicted
+++ resolved
@@ -153,12 +153,6 @@
     int time_diff;
     QElapsedTimer last_time;
     Workspace* wspace;
-<<<<<<< HEAD
-    bool has_waitSync;
-    OverlayWindow* m_overlayWindow;
-=======
-    QWeakPointer<LanczosFilter> lanczos_filter;
->>>>>>> 720f9239
 };
 
 // The base class for windows representations in composite backends
