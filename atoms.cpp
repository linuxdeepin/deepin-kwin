--- conflicted
+++ resolved
@@ -114,13 +114,11 @@
     atoms[n] = &net_wm_sync_request;
     names[n++] = (char*) "_NET_WM_SYNC_REQUEST";
 
-<<<<<<< HEAD
+    atoms[n] = &kde_net_wm_block_compositing;
+    names[n++] = (char*) "_KDE_NET_WM_BLOCK_COMPOSITING";
+
     atoms[n] = &kde_net_wm_shadow;
     names[n++] = (char*) "_KDE_NET_WM_SHADOW";
-=======
-    atoms[n] = &kde_net_wm_block_compositing;
-    names[n++] = (char*) "_KDE_NET_WM_BLOCK_COMPOSITING";
->>>>>>> ecc92e16
 
     assert(n <= max);
 
