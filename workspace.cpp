/********************************************************************
 KWin - the KDE window manager
 This file is part of the KDE project.

Copyright (C) 1999, 2000 Matthias Ettrich <ettrich@kde.org>
Copyright (C) 2003 Lubos Lunak <l.lunak@kde.org>

This program is free software; you can redistribute it and/or modify
it under the terms of the GNU General Public License as published by
the Free Software Foundation; either version 2 of the License, or
(at your option) any later version.

This program is distributed in the hope that it will be useful,
but WITHOUT ANY WARRANTY; without even the implied warranty of
MERCHANTABILITY or FITNESS FOR A PARTICULAR PURPOSE.  See the
GNU General Public License for more details.

You should have received a copy of the GNU General Public License
along with this program.  If not, see <http://www.gnu.org/licenses/>.
*********************************************************************/

//#define QT_CLEAN_NAMESPACE

#include "workspace.h"

#include <kapplication.h>
#include <kstartupinfo.h>
#include <fixx11h.h>
#include <kconfig.h>
#include <kglobal.h>
#include <klocale.h>
#include <QtGui/QDesktopWidget>
#include <QRegExp>
#include <QPainter>
#include <QBitmap>
#include <QClipboard>
#include <kmenubar.h>
#include <kprocess.h>
#include <kglobalaccel.h>
#include <QToolButton>
#include <kactioncollection.h>
#include <kaction.h>
#include <kconfiggroup.h>
#include <kcmdlineargs.h>
#include <QtDBus/QtDBus>

#include "client.h"
#include "composite.h"
#ifdef KWIN_BUILD_TABBOX
#include "tabbox.h"
#endif
#include "atoms.h"
#include "placement.h"
#include "notifications.h"
#include "outline.h"
#include "group.h"
#include "rules.h"
#include "dbusinterface.h"
#include "unmanaged.h"
#include "deleted.h"
#include "effects.h"
#include "overlaywindow.h"
#include "useractions.h"
#include <kwinglplatform.h>
#include <kwinglutils.h>
#ifdef KWIN_BUILD_SCRIPTING
#include "scripting/scripting.h"
#endif

#include <X11/extensions/shape.h>
#include <X11/keysym.h>
#include <X11/keysymdef.h>
#include <X11/cursorfont.h>
#include <QX11Info>
#include <stdio.h>
#include <kglobalsettings.h>
#include <kwindowsystem.h>
#include <kwindowinfo.h>

namespace KWin
{

extern int screen_number;
static const int KWIN_MAX_NUMBER_DESKTOPS = 20;

Workspace* Workspace::_self = 0;

//-----------------------------------------------------------------------------
// Rikkus: This class is too complex. It needs splitting further.
// It's a nightmare to understand, especially with so few comments :(
//
// Matthias: Feel free to ask me questions about it. Feel free to add
// comments. I dissagree that further splittings makes it easier. 2500
// lines are not too much. It's the task that is complex, not the
// code.
//-----------------------------------------------------------------------------

Workspace::Workspace(bool restore)
    : QObject(0)
    // Desktop layout
    , desktopCount_(0)   // This is an invalid state
    , desktopGridSize_(1, 2)   // Default to two rows
    , desktopGrid_(new int[2])
    , currentDesktop_(0)
#ifdef KWIN_BUILD_SCREENEDGES
    , m_screenEdgeOrientation(0)
#endif
    , m_compositor(NULL)
    // Unsorted
    , active_popup(NULL)
    , active_popup_client(NULL)
    , temporaryRulesMessages("_KDE_NET_WM_TEMPORARY_RULES", NULL, false)
    , rules_updates_disabled(false)
    , active_client(0)
    , last_active_client(0)
    , most_recently_raised(0)
    , movingClient(0)
    , pending_take_activity(NULL)
    , active_screen(0)
    , delayfocus_client(0)
    , force_restacking(false)
    , x_stacking_dirty(true)
    , showing_desktop(false)
    , block_showing_desktop(0)
    , was_user_interaction(false)
    , session_saving(false)
    , block_focus(0)
#ifdef KWIN_BUILD_TABBOX
    , tab_box(0)
#endif
    , m_userActionsMenu(new UserActionsMenu(this))
    , keys(0)
    , client_keys(NULL)
    , disable_shortcuts_keys(NULL)
    , client_keys_dialog(NULL)
    , client_keys_client(NULL)
    , global_shortcuts_disabled(false)
    , global_shortcuts_disabled_for_client(false)
    , workspaceInit(true)
    , startup(0)
    , set_active_client_recursion(0)
    , block_stacking_updates(0)
    , forced_global_mouse_grab(false)
    , transSlider(NULL)
    , transButton(NULL)
    , m_scripting(NULL)
{
    // If KWin was already running it saved its configuration after loosing the selection -> Reread
    QFuture<void> reparseConfigFuture = QtConcurrent::run(options, &Options::reparseConfiguration);

    // Initialize desktop grid array
    desktopGrid_[0] = 0;
    desktopGrid_[1] = 0;

    _self = this;

    // first initialize the extensions
    Extensions::init();

    // PluginMgr needs access to the config file, so we need to wait for it for finishing
    reparseConfigFuture.waitForFinished();
    options->loadConfig();
    options->loadCompositingConfig(false);
    mgr = new PluginMgr;
    QX11Info info;
    default_colormap = DefaultColormap(display(), info.screen());
    installed_colormap = default_colormap;

    connect(&temporaryRulesMessages, SIGNAL(gotMessage(QString)),
            this, SLOT(gotTemporaryRulesMessage(QString)));
    connect(&rulesUpdatedTimer, SIGNAL(timeout()), this, SLOT(writeWindowRules()));
    updateXTime(); // Needed for proper initialization of user_time in Client ctor

    delayFocusTimer = 0;

    if (restore)
        loadSessionInfo();

    loadWindowRules();

    // Call this before XSelectInput() on the root window
    startup = new KStartupInfo(
        KStartupInfo::DisableKWinModule | KStartupInfo::AnnounceSilenceChanges, this);

    // Select windowmanager privileges
    XSelectInput(display(), rootWindow(),
                 KeyPressMask |
                 PropertyChangeMask |
                 ColormapChangeMask |
                 SubstructureRedirectMask |
                 SubstructureNotifyMask |
                 FocusChangeMask | // For NotifyDetailNone
                 ExposureMask
                );

#ifdef KWIN_BUILD_TABBOX
    // need to create the tabbox before compositing scene is setup
    tab_box = new TabBox::TabBox(this);
#endif

    m_compositor = Compositor::createCompositor(this);
    connect(this, SIGNAL(currentDesktopChanged(int,KWin::Client*)), m_compositor, SLOT(addRepaintFull()));
    connect(m_compositor, SIGNAL(compositingToggled(bool)), SLOT(slotCompositingToggled()));
<<<<<<< HEAD
    connect(options, SIGNAL(glColorCorrectionChanged()), m_compositor, SLOT(resetCompositing()));
    dbus.connect(QString(), "/KWin", "org.kde.KWin", "reinitCompositing",
                 m_compositor, SLOT(slotReinitialize()));
=======

    new DBusInterface(this);
>>>>>>> 66f56834

    // Compatibility
    long data = 1;

    XChangeProperty(
        display(),
        rootWindow(),
        atoms->kwin_running,
        atoms->kwin_running,
        32,
        PropModeAppend,
        (unsigned char*)(&data),
        1
    );

    client_keys = new KActionCollection(this);

    m_outline = new Outline();

    initShortcuts();

    init();

    connect(QApplication::desktop(), SIGNAL(screenCountChanged(int)), &screenChangedTimer, SLOT(start()));
    connect(QApplication::desktop(), SIGNAL(resized(int)), &screenChangedTimer, SLOT(start()));

#ifdef KWIN_BUILD_ACTIVITIES
    connect(&activityController_, SIGNAL(currentActivityChanged(QString)), SLOT(updateCurrentActivity(QString)));
    connect(&activityController_, SIGNAL(activityRemoved(QString)), SLOT(slotActivityRemoved(QString)));
    connect(&activityController_, SIGNAL(activityRemoved(QString)), SIGNAL(activityRemoved(QString)));
    connect(&activityController_, SIGNAL(activityAdded(QString)), SLOT(slotActivityAdded(QString)));
    connect(&activityController_, SIGNAL(activityAdded(QString)), SIGNAL(activityAdded(QString)));
    connect(&activityController_, SIGNAL(currentActivityChanged(QString)), SIGNAL(currentActivityChanged(QString)));
#endif

    connect(&screenChangedTimer, SIGNAL(timeout()), SLOT(screenChangeTimeout()));
    screenChangedTimer.setSingleShot(true);
    screenChangedTimer.setInterval(100);
}

void Workspace::screenChangeTimeout()
{
    kDebug() << "It is time to call desktopResized";
    desktopResized();
}

void Workspace::init()
{
#ifdef KWIN_BUILD_SCREENEDGES
    m_screenEdge.init();
#endif

    // Not used yet
    //topDock = 0L;
    //maximizedWindowCounter = 0;

    supportWindow = new QWidget(NULL, Qt::X11BypassWindowManagerHint);
    XLowerWindow(display(), supportWindow->winId());   // See usage in layers.cpp

    XSetWindowAttributes attr;
    attr.override_redirect = 1;
    null_focus_window = XCreateWindow(display(), rootWindow(), -1, -1, 1, 1, 0, CopyFromParent,
                                      InputOnly, CopyFromParent, CWOverrideRedirect, &attr);
    XMapWindow(display(), null_focus_window);

    unsigned long protocols[5] = {
        NET::Supported |
        NET::SupportingWMCheck |
        NET::ClientList |
        NET::ClientListStacking |
        NET::DesktopGeometry |
        NET::NumberOfDesktops |
        NET::CurrentDesktop |
        NET::ActiveWindow |
        NET::WorkArea |
        NET::CloseWindow |
        NET::DesktopNames |
        NET::WMName |
        NET::WMVisibleName |
        NET::WMDesktop |
        NET::WMWindowType |
        NET::WMState |
        NET::WMStrut |
        NET::WMIconGeometry |
        NET::WMIcon |
        NET::WMPid |
        NET::WMMoveResize |
        NET::WMFrameExtents |
        NET::WMPing
        ,
        NET::NormalMask |
        NET::DesktopMask |
        NET::DockMask |
        NET::ToolbarMask |
        NET::MenuMask |
        NET::DialogMask |
        NET::OverrideMask |
        NET::UtilityMask |
        NET::SplashMask |
        // No compositing window types here unless we support them also as managed window types
        0
        ,
        NET::Modal |
        //NET::Sticky | // Large desktops not supported (and probably never will be)
        NET::MaxVert |
        NET::MaxHoriz |
        NET::Shaded |
        NET::SkipTaskbar |
        NET::KeepAbove |
        //NET::StaysOnTop | // The same like KeepAbove
        NET::SkipPager |
        NET::Hidden |
        NET::FullScreen |
        NET::KeepBelow |
        NET::DemandsAttention |
        0
        ,
        NET::WM2UserTime |
        NET::WM2StartupId |
        NET::WM2AllowedActions |
        NET::WM2RestackWindow |
        NET::WM2MoveResizeWindow |
        NET::WM2ExtendedStrut |
        NET::WM2KDETemporaryRules |
        NET::WM2ShowingDesktop |
        NET::WM2DesktopLayout |
        NET::WM2FullPlacement |
        NET::WM2FullscreenMonitors |
        NET::WM2KDEShadow |
        0
        ,
        NET::ActionMove |
        NET::ActionResize |
        NET::ActionMinimize |
        NET::ActionShade |
        //NET::ActionStick | // Sticky state is not supported
        NET::ActionMaxVert |
        NET::ActionMaxHoriz |
        NET::ActionFullScreen |
        NET::ActionChangeDesktop |
        NET::ActionClose |
        0
        ,
    };

    if (hasDecorationPlugin() && mgr->factory()->supports(AbilityExtendIntoClientArea))
        protocols[ NETRootInfo::PROTOCOLS2 ] |= NET::WM2FrameOverlap;

    QX11Info info;
    rootInfo = new RootInfo(this, display(), supportWindow->winId(), "KWin", protocols, 5, info.screen());

    // Create an entry with empty activity name, it will be used if activities are not supported. Otherwise, it will be removed.
    m_desktopFocusChain = m_activitiesDesktopFocusChain.insert(QString(), QVector<int>(numberOfDesktops()));

    // Now we know how many desktops we'll have, thus we initialize the positioning object
    initPositioning = new Placement(this);

    loadDesktopSettings();
    updateDesktopLayout();
    // Extra NETRootInfo instance in Client mode is needed to get the values of the properties
    NETRootInfo client_info(display(), NET::ActiveWindow | NET::CurrentDesktop);
    int initial_desktop;
    if (!kapp->isSessionRestored())
        initial_desktop = client_info.currentDesktop();
    else {
        KConfigGroup group(kapp->sessionConfig(), "Session");
        initial_desktop = group.readEntry("desktop", 1);
    }
    if (!setCurrentDesktop(initial_desktop))
        setCurrentDesktop(1);
#ifdef KWIN_BUILD_ACTIVITIES
    updateActivityList(false, true);
#endif

    reconfigureTimer.setSingleShot(true);
    updateToolWindowsTimer.setSingleShot(true);

    connect(&reconfigureTimer, SIGNAL(timeout()), this, SLOT(slotReconfigure()));
    connect(&updateToolWindowsTimer, SIGNAL(timeout()), this, SLOT(slotUpdateToolWindows()));

    connect(KGlobalSettings::self(), SIGNAL(appearanceChanged()), this, SLOT(reconfigure()));
    connect(KGlobalSettings::self(), SIGNAL(settingsChanged(int)), this, SLOT(slotSettingsChanged(int)));
    connect(KGlobalSettings::self(), SIGNAL(blockShortcuts(int)), this, SLOT(slotBlockShortcuts(int)));

    active_client = NULL;
    rootInfo->setActiveWindow(None);
    focusToNull();
    if (!kapp->isSessionRestored())
        ++block_focus; // Because it will be set below

    {
        // Begin updates blocker block
        StackingUpdatesBlocker blocker(this);

        unsigned int i, nwins;
        Window root_return, parent_return;
        Window* wins;
        XQueryTree(display(), rootWindow(), &root_return, &parent_return, &wins, &nwins);
        bool fixoffset = KCmdLineArgs::parsedArgs()->getOption("crashes").toInt() > 0;
        for (i = 0; i < nwins; i++) {
            XWindowAttributes attr;
            XGetWindowAttributes(display(), wins[i], &attr);
            if (attr.override_redirect) {
                createUnmanaged(wins[i]);
                continue;
            }
            if (attr.map_state != IsUnmapped) {
                if (fixoffset)
                    fixPositionAfterCrash(wins[ i ], attr);
                createClient(wins[i], true);
            }
        }
        if (wins)
            XFree((void*)(wins));

        // Propagate clients, will really happen at the end of the updates blocker block
        updateStackingOrder(true);

        saveOldScreenSizes();
        updateClientArea();

        // NETWM spec says we have to set it to (0,0) if we don't support it
        NETPoint* viewports = new NETPoint[numberOfDesktops()];
        rootInfo->setDesktopViewport(numberOfDesktops(), *viewports);
        delete[] viewports;
        QRect geom;
        for (int i = 0; i < QApplication::desktop()->screenCount(); i++) {
            geom |= QApplication::desktop()->screenGeometry(i);
        }
        NETSize desktop_geometry;
        desktop_geometry.width = geom.width();
        desktop_geometry.height = geom.height();
        rootInfo->setDesktopGeometry(-1, desktop_geometry);
        setShowingDesktop(false);

    } // End updates blocker block

    Client* new_active_client = NULL;
    if (!kapp->isSessionRestored()) {
        --block_focus;
        new_active_client = findClient(WindowMatchPredicate(client_info.activeWindow()));
    }
    if (new_active_client == NULL
            && activeClient() == NULL && should_get_focus.count() == 0) {
        // No client activated in manage()
        if (new_active_client == NULL)
            new_active_client = topClientOnDesktop(currentDesktop(), -1);
        if (new_active_client == NULL && !desktops.isEmpty())
            new_active_client = findDesktop(true, currentDesktop());
    }
    if (new_active_client != NULL)
        activateClient(new_active_client);


#ifdef KWIN_BUILD_SCRIPTING
    m_scripting = new Scripting(this);
#endif

    // SELI TODO: This won't work with unreasonable focus policies,
    // and maybe in rare cases also if the selected client doesn't
    // want focus
    workspaceInit = false;

    // broadcast that Workspace is ready, but first process all events.
    QMetaObject::invokeMethod(this, "workspaceInitialized", Qt::QueuedConnection);

    // TODO: ungrabXServer()
}

Workspace::~Workspace()
{
    delete m_compositor;
    m_compositor = NULL;
    blockStackingUpdates(true);

    // TODO: grabXServer();

    // Use stacking_order, so that kwin --replace keeps stacking order
    for (ToplevelList::iterator it = stacking_order.begin(), end = stacking_order.end(); it != end; ++it) {
        Client *c = qobject_cast<Client*>(*it);
        if (!c) {
            continue;
        }
        // Only release the window
        c->releaseWindow(true);
        // No removeClient() is called, it does more than just removing.
        // However, remove from some lists to e.g. prevent performTransiencyCheck()
        // from crashing.
        clients.removeAll(c);
        desktops.removeAll(c);
    }
    for (UnmanagedList::iterator it = unmanaged.begin(), end = unmanaged.end(); it != end; ++it)
        (*it)->release(true);
    delete m_outline;
    XDeleteProperty(display(), rootWindow(), atoms->kwin_running);

    writeWindowRules();
    KGlobal::config()->sync();

    delete rootInfo;
    delete supportWindow;
    delete mgr;
    delete startup;
    delete initPositioning;
    delete client_keys_dialog;
    while (!rules.isEmpty()) {
        delete rules.front();
        rules.pop_front();
    }
    foreach (SessionInfo * s, session)
    delete s;
    XDestroyWindow(display(), null_focus_window);

    // TODO: ungrabXServer();

    delete[] desktopGrid_;

    _self = 0;
}

Client* Workspace::createClient(Window w, bool is_mapped)
{
    StackingUpdatesBlocker blocker(this);
    Client* c = new Client(this);
    if (!c->manage(w, is_mapped)) {
        Client::deleteClient(c, Allowed);
        return NULL;
    }
    connect(c, SIGNAL(needsRepaint()), m_compositor, SLOT(scheduleRepaint()));
    connect(c, SIGNAL(activeChanged()), m_compositor, SLOT(checkUnredirect()));
    connect(c, SIGNAL(fullScreenChanged()), m_compositor, SLOT(checkUnredirect()));
    connect(c, SIGNAL(geometryChanged()), m_compositor, SLOT(checkUnredirect()));
    connect(c, SIGNAL(geometryShapeChanged(KWin::Toplevel*,QRect)), m_compositor, SLOT(checkUnredirect()));
    connect(c, SIGNAL(blockingCompositingChanged(KWin::Client*)), m_compositor, SLOT(updateCompositeBlocking(KWin::Client*)));
    addClient(c, Allowed);
    return c;
}

Unmanaged* Workspace::createUnmanaged(Window w)
{
    if (m_compositor && m_compositor->checkForOverlayWindow(w))
        return NULL;
    Unmanaged* c = new Unmanaged(this);
    if (!c->track(w)) {
        Unmanaged::deleteUnmanaged(c, Allowed);
        return NULL;
    }
    connect(c, SIGNAL(needsRepaint()), m_compositor, SLOT(scheduleRepaint()));
    addUnmanaged(c, Allowed);
    emit unmanagedAdded(c);
    return c;
}

void Workspace::addClient(Client* c, allowed_t)
{
    Group* grp = findGroup(c->window());

    KWindowInfo info = KWindowSystem::windowInfo(c->window(), -1U, NET::WM2WindowClass);

    emit clientAdded(c);

    if (grp != NULL)
        grp->gotLeader(c);

    if (c->isDesktop()) {
        desktops.append(c);
        if (active_client == NULL && should_get_focus.isEmpty() && c->isOnCurrentDesktop())
            requestFocus(c);   // TODO: Make sure desktop is active after startup if there's no other window active
    } else {
        updateFocusChains(c, FocusChainUpdate);   // Add to focus chain if not already there
        clients.append(c);
    }
    if (!unconstrained_stacking_order.contains(c))
        unconstrained_stacking_order.append(c);   // Raise if it hasn't got any stacking position yet
    if (!stacking_order.contains(c))    // It'll be updated later, and updateToolWindows() requires
        stacking_order.append(c);      // c to be in stacking_order
    x_stacking_dirty = true;
    updateClientArea(); // This cannot be in manage(), because the client got added only now
    updateClientLayer(c);
    if (c->isDesktop()) {
        raiseClient(c);
        // If there's no active client, make this desktop the active one
        if (activeClient() == NULL && should_get_focus.count() == 0)
            activateClient(findDesktop(true, currentDesktop()));
    }
    c->checkActiveModal();
    checkTransients(c->window());   // SELI TODO: Does this really belong here?
    updateStackingOrder(true);   // Propagate new client
    if (c->isUtility() || c->isMenu() || c->isToolbar())
        updateToolWindows(true);
    checkNonExistentClients();
#ifdef KWIN_BUILD_TABBOX
    if (tabBox()->isDisplayed())
        tab_box->reset(true);
#endif
}

void Workspace::addUnmanaged(Unmanaged* c, allowed_t)
{
    unmanaged.append(c);
    x_stacking_dirty = true;
}

/**
 * Destroys the client \a c
 */
void Workspace::removeClient(Client* c, allowed_t)
{
    emit clientRemoved(c);

    if (c == active_popup_client)
        closeActivePopup();
    if (m_userActionsMenu->isMenuClient(c)) {
        m_userActionsMenu->close();
    }

    c->untab();

    if (client_keys_client == c)
        setupWindowShortcutDone(false);
    if (!c->shortcut().isEmpty()) {
        c->setShortcut(QString());   // Remove from client_keys
        clientShortcutUpdated(c);   // Needed, since this is otherwise delayed by setShortcut() and wouldn't run
    }

    if (c->isDialog())
        Notify::raise(Notify::TransDelete);
    if (c->isNormalWindow())
        Notify::raise(Notify::Delete);

#ifdef KWIN_BUILD_TABBOX
    if (tabBox()->isDisplayed() && tabBox()->currentClient() == c)
        tab_box->nextPrev(true);
#endif

    Q_ASSERT(clients.contains(c) || desktops.contains(c));
    // TODO: if marked client is removed, notify the marked list
    clients.removeAll(c);
    desktops.removeAll(c);
    x_stacking_dirty = true;
    for (int i = 1; i <= numberOfDesktops(); ++i)
        focus_chain[i].removeAll(c);
    global_focus_chain.removeAll(c);
    attention_chain.removeAll(c);
    showing_desktop_clients.removeAll(c);
    Group* group = findGroup(c->window());
    if (group != NULL)
        group->lostLeader();

    if (c == most_recently_raised)
        most_recently_raised = 0;
    should_get_focus.removeAll(c);
    Q_ASSERT(c != active_client);
    if (c == last_active_client)
        last_active_client = 0;
    if (c == pending_take_activity)
        pending_take_activity = NULL;
    if (c == delayfocus_client)
        cancelDelayFocus();

    updateStackingOrder(true);

    if (m_compositor) {
        m_compositor->updateCompositeBlocking();
    }

#ifdef KWIN_BUILD_TABBOX
    if (tabBox()->isDisplayed())
        tab_box->reset(true);
#endif

    updateClientArea();
}

void Workspace::removeUnmanaged(Unmanaged* c, allowed_t)
{
    assert(unmanaged.contains(c));
    unmanaged.removeAll(c);
    x_stacking_dirty = true;
}

void Workspace::addDeleted(Deleted* c, Toplevel *orig, allowed_t)
{
    assert(!deleted.contains(c));
    deleted.append(c);
    const int unconstraintedIndex = unconstrained_stacking_order.indexOf(orig);
    if (unconstraintedIndex != -1) {
        unconstrained_stacking_order.replace(unconstraintedIndex, c);
    } else {
        unconstrained_stacking_order.append(c);
    }
    const int index = stacking_order.indexOf(orig);
    if (index != -1) {
        stacking_order.replace(index, c);
    } else {
        stacking_order.append(c);
    }
    x_stacking_dirty = true;
    connect(c, SIGNAL(needsRepaint()), m_compositor, SLOT(scheduleRepaint()));
}

void Workspace::removeDeleted(Deleted* c, allowed_t)
{
    assert(deleted.contains(c));
    emit deletedRemoved(c);
    deleted.removeAll(c);
    unconstrained_stacking_order.removeAll(c);
    stacking_order.removeAll(c);
    x_stacking_dirty = true;
}

void Workspace::updateFocusChains(Client* c, FocusChainChange change)
{
    if (!c->wantsTabFocus()) { // Doesn't want tab focus, remove
        for (int i = 1; i <= numberOfDesktops(); ++i)
            focus_chain[i].removeAll(c);
        global_focus_chain.removeAll(c);
        return;
    }
    if (c->desktop() == NET::OnAllDesktops) {
        // Now on all desktops, add it to focus_chains it is not already in
        for (int i = 1; i <= numberOfDesktops(); i++) {
            // Making first/last works only on current desktop, don't affect all desktops
            if (i == currentDesktop()
                    && (change == FocusChainMakeFirst || change == FocusChainMakeLast)) {
                focus_chain[i].removeAll(c);
                if (change == FocusChainMakeFirst)
                    focus_chain[i].append(c);
                else
                    focus_chain[i].prepend(c);
            } else if (!focus_chain[i].contains(c)) {
                // Add it after the active one
                if (active_client != NULL && active_client != c &&
                        !focus_chain[i].isEmpty() && focus_chain[i].last() == active_client)
                    focus_chain[i].insert(focus_chain[i].size() - 1, c);
                else
                    focus_chain[i].append(c);   // Otherwise add as the first one
            }
        }
    } else { // Now only on desktop, remove it anywhere else
        for (int i = 1; i <= numberOfDesktops(); i++) {
            if (i == c->desktop()) {
                if (change == FocusChainMakeFirst) {
                    focus_chain[i].removeAll(c);
                    focus_chain[i].append(c);
                } else if (change == FocusChainMakeLast) {
                    focus_chain[i].removeAll(c);
                    focus_chain[i].prepend(c);
                } else if (!focus_chain[i].contains(c)) {
                    // Add it after the active one
                    if (active_client != NULL && active_client != c &&
                            !focus_chain[i].isEmpty() && focus_chain[i].last() == active_client)
                        focus_chain[i].insert(focus_chain[i].size() - 1, c);
                    else
                        focus_chain[i].append(c);   // Otherwise add as the first one
                }
            } else
                focus_chain[i].removeAll(c);
        }
    }
    if (change == FocusChainMakeFirst) {
        global_focus_chain.removeAll(c);
        global_focus_chain.append(c);
    } else if (change == FocusChainMakeLast) {
        global_focus_chain.removeAll(c);
        global_focus_chain.prepend(c);
    } else if (!global_focus_chain.contains(c)) {
        // Add it after the active one
        if (active_client != NULL && active_client != c &&
                !global_focus_chain.isEmpty() && global_focus_chain.last() == active_client)
            global_focus_chain.insert(global_focus_chain.size() - 1, c);
        else
            global_focus_chain.append(c);   // Otherwise add as the first one
    }
}

void Workspace::updateToolWindows(bool also_hide)
{
    // TODO: What if Client's transiency/group changes? should this be called too? (I'm paranoid, am I not?)
    if (!options->isHideUtilityWindowsForInactive()) {
        for (ClientList::ConstIterator it = clients.constBegin(); it != clients.constEnd(); ++it)
            if (!(*it)->tabGroup() || (*it)->tabGroup()->current() == *it)
                (*it)->hideClient(false);
        return;
    }
    const Group* group = NULL;
    const Client* client = active_client;
    // Go up in transiency hiearchy, if the top is found, only tool transients for the top mainwindow
    // will be shown; if a group transient is group, all tools in the group will be shown
    while (client != NULL) {
        if (!client->isTransient())
            break;
        if (client->groupTransient()) {
            group = client->group();
            break;
        }
        client = client->transientFor();
    }
    // Use stacking order only to reduce flicker, it doesn't matter if block_stacking_updates == 0,
    // I.e. if it's not up to date

    // SELI TODO: But maybe it should - what if a new client has been added that's not in stacking order yet?
    ClientList to_show, to_hide;
    for (ToplevelList::ConstIterator it = stacking_order.constBegin();
            it != stacking_order.constEnd();
            ++it) {
        Client *c = qobject_cast<Client*>(*it);
        if (!c) {
            continue;
        }
        if (c->isUtility() || c->isMenu() || c->isToolbar()) {
            bool show = true;
            if (!c->isTransient()) {
                if (c->group()->members().count() == 1)   // Has its own group, keep always visible
                    show = true;
                else if (client != NULL && c->group() == client->group())
                    show = true;
                else
                    show = false;
            } else {
                if (group != NULL && c->group() == group)
                    show = true;
                else if (client != NULL && client->hasTransient(c, true))
                    show = true;
                else
                    show = false;
            }
            if (!show && also_hide) {
                const ClientList mainclients = c->mainClients();
                // Don't hide utility windows which are standalone(?) or
                // have e.g. kicker as mainwindow
                if (mainclients.isEmpty())
                    show = true;
                for (ClientList::ConstIterator it2 = mainclients.constBegin();
                        it2 != mainclients.constEnd();
                        ++it2) {
                    if (c->isSpecialWindow())
                        show = true;
                }
                if (!show)
                    to_hide.append(c);
            }
            if (show)
                to_show.append(c);
        }
    } // First show new ones, then hide
    for (int i = to_show.size() - 1;
            i >= 0;
            --i)  // From topmost
        // TODO: Since this is in stacking order, the order of taskbar entries changes :(
        to_show.at(i)->hideClient(false);
    if (also_hide) {
        for (ClientList::ConstIterator it = to_hide.constBegin();
                it != to_hide.constEnd();
                ++it)  // From bottommost
            (*it)->hideClient(true);
        updateToolWindowsTimer.stop();
    } else // setActiveClient() is after called with NULL client, quickly followed
        // by setting a new client, which would result in flickering
        resetUpdateToolWindowsTimer();
}


void Workspace::resetUpdateToolWindowsTimer()
{
    updateToolWindowsTimer.start(200);
}

void Workspace::slotUpdateToolWindows()
{
    updateToolWindows(true);
}

/**
 * Updates the current colormap according to the currently active client
 */
void Workspace::updateColormap()
{
    Colormap cmap = default_colormap;
    if (activeClient() && activeClient()->colormap() != None)
        cmap = activeClient()->colormap();
    if (cmap != installed_colormap) {
        XInstallColormap(display(), cmap);
        installed_colormap = cmap;
    }
}

void Workspace::slotReloadConfig()
{
    reconfigure();
}

void Workspace::reconfigure()
{
    reconfigureTimer.start(200);
}

/**
 * This D-Bus call is used by the compositing kcm. Since the reconfigure()
 * D-Bus call delays the actual reconfiguring, it is not possible to immediately
 * call compositingActive(). Therefore the kcm will instead call this to ensure
 * the reconfiguring has already happened.
 */
bool Workspace::waitForCompositingSetup()
{
    if (reconfigureTimer.isActive()) {
        reconfigureTimer.stop();
        slotReconfigure();
    }
    if (m_compositor) {
        return m_compositor->isActive();
    }
    return false;
}

void Workspace::slotSettingsChanged(int category)
{
    kDebug(1212) << "Workspace::slotSettingsChanged()";
    if (category == KGlobalSettings::SETTINGS_SHORTCUTS)
        m_userActionsMenu->discard();
}

/**
 * Reread settings
 */
KWIN_PROCEDURE(CheckBorderSizesProcedure, Client, cl->checkBorderSizes(true));

void Workspace::slotReconfigure()
{
    kDebug(1212) << "Workspace::slotReconfigure()";
    reconfigureTimer.stop();

#ifdef KWIN_BUILD_SCREENEDGES
    m_screenEdge.reserveActions(false);
    if (options->electricBorders() == Options::ElectricAlways)
        m_screenEdge.reserveDesktopSwitching(false, m_screenEdgeOrientation);
#endif

    bool borderlessMaximizedWindows = options->borderlessMaximizedWindows();

    KGlobal::config()->reparseConfiguration();
    unsigned long changed = options->updateSettings();

    emit configChanged();
    m_userActionsMenu->discard();
    updateToolWindows(true);

    if (hasDecorationPlugin() && mgr->reset(changed)) {
        // Decorations need to be recreated

        // This actually seems to make things worse now
        //QWidget curtain;
        //curtain.setBackgroundMode( NoBackground );
        //curtain.setGeometry( Kephal::ScreenUtils::desktopGeometry() );
        //curtain.show();

        for (ClientList::ConstIterator it = clients.constBegin(); it != clients.constEnd(); ++it)
            (*it)->updateDecoration(true, true);
        // If the new decoration doesn't supports tabs then ungroup clients
        if (!decorationSupportsTabbing()) {
            foreach (Client * c, clients)
                c->untab();
        }
        mgr->destroyPreviousPlugin();
    } else {
        forEachClient(CheckBorderSizesProcedure());
        foreach (Client * c, clients)
            c->triggerDecorationRepaint();
    }

#ifdef KWIN_BUILD_SCREENEDGES
    m_screenEdge.reserveActions(true);
    if (options->electricBorders() == Options::ElectricAlways) {
        QSize desktopMatrix = rootInfo->desktopLayoutColumnsRows();
        m_screenEdgeOrientation = 0;
        if (desktopMatrix.width() > 1)
            m_screenEdgeOrientation |= Qt::Horizontal;
        if (desktopMatrix.height() > 1)
            m_screenEdgeOrientation |= Qt::Vertical;
        m_screenEdge.reserveDesktopSwitching(true, m_screenEdgeOrientation);
    }
    m_screenEdge.update();
#endif
    loadWindowRules();
    for (ClientList::Iterator it = clients.begin();
            it != clients.end();
            ++it) {
        (*it)->setupWindowRules(true);
        (*it)->applyWindowRules();
        discardUsedWindowRules(*it, false);
    }

    if (borderlessMaximizedWindows != options->borderlessMaximizedWindows() &&
            !options->borderlessMaximizedWindows()) {
        // in case borderless maximized windows option changed and new option
        // is to have borders, we need to unset the borders for all maximized windows
        for (ClientList::Iterator it = clients.begin();
                it != clients.end();
                ++it) {
            if ((*it)->maximizeMode() == MaximizeFull)
                (*it)->checkNoBorder();
        }
    }

    if (hasDecorationPlugin()) {
        rootInfo->setSupported(NET::WM2FrameOverlap, mgr->factory()->supports(AbilityExtendIntoClientArea));
    } else {
        rootInfo->setSupported(NET::WM2FrameOverlap, false);
    }
}

static bool _loading_desktop_settings = false;
void Workspace::loadDesktopSettings()
{
    _loading_desktop_settings = true;
    KSharedConfig::Ptr c = KGlobal::config();
    QString groupname;
    if (screen_number == 0)
        groupname = "Desktops";
    else
        groupname.sprintf("Desktops-screen-%d", screen_number);
    KConfigGroup group(c, groupname);
    const int n = group.readEntry("Number", 1);
    setNumberOfDesktops(n);
    for (int i = 1; i <= n; i++) {
        QString s = group.readEntry(QString("Name_%1").arg(i), i18n("Desktop %1", i));
        rootInfo->setDesktopName(i, s.toUtf8().data());
        m_desktopFocusChain.value()[i-1] = i;
    }

    int rows = group.readEntry<int>("Rows", 2);
    rows = qBound(1, rows, n);
    // avoid weird cases like having 3 rows for 4 desktops, where the last row is unused
    int columns = n / rows;
    if (n % rows > 0) {
        columns++;
    }
    rootInfo->setDesktopLayout(NET::OrientationHorizontal, columns, rows, NET::DesktopLayoutCornerTopLeft);
    rootInfo->activate();
    _loading_desktop_settings = false;
}

void Workspace::saveDesktopSettings()
{
    if (_loading_desktop_settings)
        return;
    KSharedConfig::Ptr c = KGlobal::config();
    QString groupname;
    if (screen_number == 0)
        groupname = "Desktops";
    else
        groupname.sprintf("Desktops-screen-%d", screen_number);
    KConfigGroup group(c, groupname);

    group.writeEntry("Number", numberOfDesktops());
    for (int i = 1; i <= numberOfDesktops(); i++) {
        QString s = desktopName(i);
        QString defaultvalue = i18n("Desktop %1", i);
        if (s.isEmpty()) {
            s = defaultvalue;
            rootInfo->setDesktopName(i, s.toUtf8().data());
        }

        if (s != defaultvalue) {
            group.writeEntry(QString("Name_%1").arg(i), s);
        } else {
            QString currentvalue = group.readEntry(QString("Name_%1").arg(i), QString());
            if (currentvalue != defaultvalue)
                group.writeEntry(QString("Name_%1").arg(i), "");
        }
    }

    // Save to disk
    group.sync();
}

/**
 * Avoids managing a window with title \a title
 */
void Workspace::doNotManage(const QString& title)
{
    doNotManageList.append(title);
}

/**
 * Hack for java applets
 */
bool Workspace::isNotManaged(const QString& title)
{
    for (QStringList::Iterator it = doNotManageList.begin(); it != doNotManageList.end(); ++it) {
        QRegExp r((*it));
        if (r.indexIn(title) != -1) {
            doNotManageList.erase(it);
            return true;
        }
    }
    return false;
}

/**
 * During virt. desktop switching, desktop areas covered by windows that are
 * going to be hidden are first obscured by new windows with no background
 * ( i.e. transparent ) placed right below the windows. These invisible windows
 * are removed after the switch is complete.
 * Reduces desktop ( wallpaper ) repaints during desktop switching
 */
class ObscuringWindows
{
public:
    ~ObscuringWindows();
    void create(Client* c);
private:
    QList<Window> obscuring_windows;
    static QList<Window>* cached;
    static unsigned int max_cache_size;
};

QList<Window>* ObscuringWindows::cached = 0;
unsigned int ObscuringWindows::max_cache_size = 0;

void ObscuringWindows::create(Client* c)
{
    if (cached == 0)
        cached = new QList<Window>;
    Window obs_win;
    XWindowChanges chngs;
    int mask = CWSibling | CWStackMode;
    if (cached->count() > 0) {
        cached->removeAll(obs_win = cached->first());
        chngs.x = c->x();
        chngs.y = c->y();
        chngs.width = c->width();
        chngs.height = c->height();
        mask |= CWX | CWY | CWWidth | CWHeight;
    } else {
        XSetWindowAttributes a;
        a.background_pixmap = None;
        a.override_redirect = True;
        obs_win = XCreateWindow(display(), rootWindow(), c->x(), c->y(),
                                c->width(), c->height(), 0, CopyFromParent, InputOutput,
                                CopyFromParent, CWBackPixmap | CWOverrideRedirect, &a);
    }
    chngs.sibling = c->frameId();
    chngs.stack_mode = Below;
    XConfigureWindow(display(), obs_win, mask, &chngs);
    XMapWindow(display(), obs_win);
    obscuring_windows.append(obs_win);
}

ObscuringWindows::~ObscuringWindows()
{
    max_cache_size = qMax(int(max_cache_size), obscuring_windows.count() + 4) - 1;
    for (QList<Window>::ConstIterator it = obscuring_windows.constBegin();
            it != obscuring_windows.constEnd();
            ++it) {
        XUnmapWindow(display(), *it);
        if (cached->count() < int(max_cache_size))
            cached->prepend(*it);
        else
            XDestroyWindow(display(), *it);
    }
}

/**
 * Sets the current desktop to \a new_desktop
 *
 * Shows/Hides windows according to the stacking order and finally
 * propages the new desktop to the world
 */
bool Workspace::setCurrentDesktop(int new_desktop)
{
    if (new_desktop < 1 || new_desktop > numberOfDesktops())
        return false;

    closeActivePopup();
    ++block_focus;
    // TODO: Q_ASSERT( block_stacking_updates == 0 ); // Make sure stacking_order is up to date
    StackingUpdatesBlocker blocker(this);

    int old_desktop = currentDesktop();
    int old_active_screen = activeScreen();
    if (new_desktop != currentDesktop()) {
        ++block_showing_desktop;
        // Optimized Desktop switching: unmapping done from back to front
        // mapping done from front to back => less exposure events
        Notify::raise((Notify::Event)(Notify::DesktopChange + new_desktop));

        ObscuringWindows obs_wins;

        currentDesktop_ = new_desktop; // Change the desktop (so that Client::updateVisibility() works)

        for (ToplevelList::ConstIterator it = stacking_order.constBegin();
                it != stacking_order.constEnd();
                ++it) {
            Client *c = qobject_cast<Client*>(*it);
            if (!c) {
                continue;
            }
            if (!c->isOnDesktop(new_desktop) && c != movingClient && c->isOnCurrentActivity()) {
                if (c->isShown(true) && c->isOnDesktop(old_desktop) && !compositing())
                    obs_wins.create(c);
                (c)->updateVisibility();
            }
        }

        // Now propagate the change, after hiding, before showing
        rootInfo->setCurrentDesktop(currentDesktop());

        if (movingClient && !movingClient->isOnDesktop(new_desktop)) {
            movingClient->setDesktop(new_desktop);
        }

        for (int i = stacking_order.size() - 1; i >= 0 ; --i) {
            Client *c = qobject_cast<Client*>(stacking_order.at(i));
            if (!c) {
                continue;
            }
            if (c->isOnDesktop(new_desktop) && c->isOnCurrentActivity())
                c->updateVisibility();
        }

        --block_showing_desktop;
        if (showingDesktop())   // Do this only after desktop change to avoid flicker
            resetShowingDesktop(false);
    }

    // Restore the focus on this desktop
    --block_focus;
    Client* c = 0;

    if (options->focusPolicyIsReasonable()) {
        // Search in focus chain
        if (movingClient != NULL && active_client == movingClient &&
                focus_chain[currentDesktop()].contains(active_client) &&
                active_client->isShown(true) && active_client->isOnCurrentDesktop())
            c = active_client; // The requestFocus below will fail, as the client is already active
        // from actiavtion.cpp
        if (!c && options->isNextFocusPrefersMouse()) {
            ToplevelList::const_iterator it = stackingOrder().constEnd();
            while (it != stackingOrder().constBegin()) {
                Client *client = qobject_cast<Client*>(*(--it));
                if (!client) {
                    continue;
                }

                if (!(client->isShown(false) && client->isOnDesktop(new_desktop) &&
                    client->isOnCurrentActivity() && client->isOnScreen(activeScreen())))
                    continue;

                if (client->geometry().contains(QCursor::pos())) {
                    if (!client->isDesktop())
                        c = client;
                break; // unconditional break  - we do not pass the focus to some client below an unusable one
                }
            }
        }
        if (!c) {
            for (int i = focus_chain[currentDesktop()].size() - 1; i >= 0; --i) {
                Client* tmp = focus_chain[currentDesktop()].at(i);
                if (tmp->isShown(false) && tmp->isOnCurrentActivity()
                    && ( !options->isSeparateScreenFocus() || tmp->screen() == old_active_screen )) {
                    c = tmp;
                    break;
                }
            }
        }
    }
    // If "unreasonable focus policy" and active_client is on_all_desktops and
    // under mouse (Hence == old_active_client), conserve focus.
    // (Thanks to Volker Schatz <V.Schatz at thphys.uni-heidelberg.de>)
    else if (active_client && active_client->isShown(true) && active_client->isOnCurrentDesktop())
        c = active_client;

    if (c == NULL && !desktops.isEmpty())
        c = findDesktop(true, currentDesktop());

    if (c != active_client)
        setActiveClient(NULL, Allowed);

    if (c)
        requestFocus(c);
    else if (!desktops.isEmpty())
        requestFocus(findDesktop(true, currentDesktop()));
    else
        focusToNull();

    // Update focus chain:
    //  If input: chain = { 1, 2, 3, 4 } and currentDesktop() = 3,
    //   Output: chain = { 3, 1, 2, 4 }.
    //kDebug(1212) << QString("Switching to desktop #%1, at focus_chain index %2\n")
    //    .arg(currentDesktop()).arg(desktop_focus_chain.find( currentDesktop() ));
    QVector<int> &chain = m_desktopFocusChain.value();
    for (int i = chain.indexOf(currentDesktop()); i > 0; --i)
        chain[i] = chain[i-1];
    chain[0] = currentDesktop();

    //QString s = "desktop_focus_chain[] = { ";
    //for ( uint i = 0; i < desktop_focus_chain.size(); i++ )
    //    s += QString::number( desktop_focus_chain[i] ) + ", ";
    //kDebug( 1212 ) << s << "}\n";

    emit currentDesktopChanged(old_desktop, movingClient);
    return true;
}

int Workspace::maxNumberOfDesktops() const
{
    return KWIN_MAX_NUMBER_DESKTOPS;
}

#ifdef KWIN_BUILD_ACTIVITIES

//BEGIN threaded activity list fetching
typedef QPair<QStringList*, QStringList> AssignedList;
typedef QPair<QString, QStringList> CurrentAndList;

static AssignedList
fetchActivityList(KActivities::Controller *controller, QStringList *target, bool running) // could be member function, but actually it's much simpler this way
{
    return AssignedList(target, running ? controller->listActivities(KActivities::Info::Running) :
                                          controller->listActivities());
}

static CurrentAndList
fetchActivityListAndCurrent(KActivities::Controller *controller)
{
    QStringList l   = controller->listActivities();
    QString c       = controller->currentActivity();
    return CurrentAndList(c, l);
}

void Workspace::updateActivityList(bool running, bool updateCurrent, QObject *target, QString slot)
{
    if (updateCurrent) {
        QFutureWatcher<CurrentAndList>* watcher = new QFutureWatcher<CurrentAndList>;
        connect( watcher, SIGNAL(finished()), SLOT(handleActivityReply()) );
        if (!slot.isEmpty()) {
            watcher->setProperty("activityControllerCallback", slot); // "activity reply trigger"
            watcher->setProperty("activityControllerCallbackTarget", qVariantFromValue((void*)target));
        }
        watcher->setFuture(QtConcurrent::run(fetchActivityListAndCurrent, &activityController_ ));
    } else {
        QFutureWatcher<AssignedList>* watcher = new QFutureWatcher<AssignedList>;
        connect(watcher, SIGNAL(finished()), SLOT(handleActivityReply()));
        if (!slot.isEmpty()) {
            watcher->setProperty("activityControllerCallback", slot); // "activity reply trigger"
            watcher->setProperty("activityControllerCallbackTarget", qVariantFromValue((void*)target));
        }
        QStringList *target = running ? &openActivities_ : &allActivities_;
        watcher->setFuture(QtConcurrent::run(fetchActivityList, &activityController_, target, running));
    }
}

void Workspace::handleActivityReply()
{
    QObject *watcherObject = 0;
    if (QFutureWatcher<AssignedList>* watcher = dynamic_cast< QFutureWatcher<AssignedList>* >(sender())) {
        *(watcher->result().first) = watcher->result().second; // cool trick, ehh? :-)
        watcherObject = watcher;
    }

    if (!watcherObject) {
        if (QFutureWatcher<CurrentAndList>* watcher = dynamic_cast< QFutureWatcher<CurrentAndList>* >(sender())) {
            allActivities_ = watcher->result().second;
            updateCurrentActivity(watcher->result().first);
            watcherObject = watcher;
        }
    }

    if (watcherObject) {
        QString slot = watcherObject->property("activityControllerCallback").toString();
        QObject *target = static_cast<QObject*>(watcherObject->property("activityControllerCallbackTarget").value<void*>());
        watcherObject->deleteLater(); // has done it's job
        if (!slot.isEmpty())
            QMetaObject::invokeMethod(target, slot.toAscii().data(), Qt::DirectConnection);
    }
}
//END threaded activity list fetching

#else // make gcc happy - stupd moc cannot handle preproc defs so we MUST define
void Workspace::handleActivityReply() {}
#endif // KWIN_BUILD_ACTIVITIES

/**
 * Updates the current activity when it changes
 * do *not* call this directly; it does not set the activity.
 *
 * Shows/Hides windows according to the stacking order
 */

void Workspace::updateCurrentActivity(const QString &new_activity)
{

    //closeActivePopup();
    ++block_focus;
    // TODO: Q_ASSERT( block_stacking_updates == 0 ); // Make sure stacking_order is up to date
    StackingUpdatesBlocker blocker(this);

    if (new_activity != activity_) {
        ++block_showing_desktop; //FIXME should I be using that?
        // Optimized Desktop switching: unmapping done from back to front
        // mapping done from front to back => less exposure events
        //Notify::raise((Notify::Event) (Notify::DesktopChange+new_desktop));

        ObscuringWindows obs_wins;

        QString old_activity = activity_;
        activity_ = new_activity;

        for (ToplevelList::ConstIterator it = stacking_order.constBegin();
                it != stacking_order.constEnd();
                ++it) {
            Client *c = qobject_cast<Client*>(*it);
            if (!c) {
                continue;
            }
            if (!c->isOnActivity(new_activity) && c != movingClient && c->isOnCurrentDesktop()) {
                if (c->isShown(true) && c->isOnActivity(old_activity) && !compositing())
                    obs_wins.create(c);
                c->updateVisibility();
            }
        }

        // Now propagate the change, after hiding, before showing
        //rootInfo->setCurrentDesktop( currentDesktop() );

        /* TODO someday enable dragging windows to other activities
        if ( movingClient && !movingClient->isOnDesktop( new_desktop ))
            {
            movingClient->setDesktop( new_desktop );
            */

        for (int i = stacking_order.size() - 1; i >= 0 ; --i) {
            Client *c = qobject_cast<Client*>(stacking_order.at(i));
            if (!c) {
                continue;
            }
            if (c->isOnActivity(new_activity))
                c->updateVisibility();
        }

        --block_showing_desktop;
        //FIXME not sure if I should do this either
        if (showingDesktop())   // Do this only after desktop change to avoid flicker
            resetShowingDesktop(false);
    }

    // Restore the focus on this desktop
    --block_focus;
    Client* c = 0;

    //FIXME below here is a lot of focuschain stuff, probably all wrong now
    if (options->focusPolicyIsReasonable()) {
        // Search in focus chain
        if (movingClient != NULL && active_client == movingClient &&
                focus_chain[currentDesktop()].contains(active_client) &&
                active_client->isShown(true) && active_client->isOnCurrentDesktop())
            c = active_client; // The requestFocus below will fail, as the client is already active
        if (!c) {
            for (int i = focus_chain[currentDesktop()].size() - 1; i >= 0; --i) {
                if (focus_chain[currentDesktop()].at(i)->isShown(false) &&
                        focus_chain[currentDesktop()].at(i)->isOnCurrentActivity()) {
                    c = focus_chain[currentDesktop()].at(i);
                    break;
                }
            }
        }
    }
    // If "unreasonable focus policy" and active_client is on_all_desktops and
    // under mouse (Hence == old_active_client), conserve focus.
    // (Thanks to Volker Schatz <V.Schatz at thphys.uni-heidelberg.de>)
    else if (active_client && active_client->isShown(true) && active_client->isOnCurrentDesktop() && active_client->isOnCurrentActivity())
        c = active_client;

    if (c == NULL && !desktops.isEmpty())
        c = findDesktop(true, currentDesktop());

    if (c != active_client)
        setActiveClient(NULL, Allowed);

    if (c)
        requestFocus(c);
    else if (!desktops.isEmpty())
        requestFocus(findDesktop(true, currentDesktop()));
    else
        focusToNull();

    // Update focus chain:
#ifdef KWIN_BUILD_ACTIVITIES
    // Replace initial dummy with actual activity, preserving the current chain.
    if (m_desktopFocusChain.key().isNull()) {
        QVector<int> val(m_desktopFocusChain.value());
        m_activitiesDesktopFocusChain.erase(m_desktopFocusChain);
        m_desktopFocusChain = m_activitiesDesktopFocusChain.insert(activity_, val);
    } else {
        m_desktopFocusChain = m_activitiesDesktopFocusChain.find(activity_);
        if (m_desktopFocusChain == m_activitiesDesktopFocusChain.end()) {
            m_desktopFocusChain = m_activitiesDesktopFocusChain.insert(activity_, QVector<int>(numberOfDesktops()));

            for (int i = 0; i < numberOfDesktops(); ++i) {
                m_desktopFocusChain.value()[i] = i + 1;
            }
        }
    }
#endif

    // Not for the very first time, only if something changed and there are more than 1 desktops

    //if ( effects != NULL && old_desktop != 0 && old_desktop != new_desktop )
    //    static_cast<EffectsHandlerImpl*>( effects )->desktopChanged( old_desktop );
    if (compositing() && m_compositor)
        m_compositor->addRepaintFull();

}

/**
 * updates clients when an activity is destroyed.
 * this ensures that a client does not get 'lost' if the only activity it's on is removed.
 */
void Workspace::slotActivityRemoved(const QString &activity)
{
    allActivities_.removeOne(activity);
    foreach (Toplevel * toplevel, stacking_order) {
        if (Client *client = qobject_cast<Client*>(toplevel)) {
            client->setOnActivity(activity, false);
        }
    }
    //toss out any session data for it
    KConfigGroup cg(KGlobal::config(), QString("SubSession: ") + activity);
    cg.deleteGroup();
}

void Workspace::slotActivityAdded(const QString &activity)
{
    allActivities_ << activity;
}

/**
 * Called only from D-Bus
 */
void Workspace::nextDesktop()
{
    int desktop = currentDesktop() + 1;
    setCurrentDesktop(desktop > numberOfDesktops() ? 1 : desktop);
}

/**
 * Called only from D-Bus
 */
void Workspace::previousDesktop()
{
    int desktop = currentDesktop() - 1;
    setCurrentDesktop(desktop > 0 ? desktop : numberOfDesktops());
}

/**
 * Sets the number of virtual desktops to \a n
 */
void Workspace::setNumberOfDesktops(int n)
{
    if (n > KWIN_MAX_NUMBER_DESKTOPS)
        n = KWIN_MAX_NUMBER_DESKTOPS;
    if (n < 1 || n == numberOfDesktops())
        return;
    int old_number_of_desktops = numberOfDesktops();
    desktopCount_ = n;
    initPositioning->reinitCascading(0);
    updateDesktopLayout(); // Make sure the layout is still valid

    if (currentDesktop() > n)
        setCurrentDesktop(n);

    // move all windows that would be hidden to the last visible desktop
    if (old_number_of_desktops > numberOfDesktops()) {
        for (ClientList::ConstIterator it = clients.constBegin(); it != clients.constEnd(); ++it) {
            if (!(*it)->isOnAllDesktops() && (*it)->desktop() > numberOfDesktops())
                sendClientToDesktop(*it, numberOfDesktops(), true);
            // TODO: Tile should have a method allClients, push them into other tiles
        }
    }
    rootInfo->setNumberOfDesktops(n);
    NETPoint* viewports = new NETPoint[n];
    rootInfo->setDesktopViewport(n, *viewports);
    delete[] viewports;

    // Make it +1, so that it can be accessed as [1..numberofdesktops]
    focus_chain.resize(n + 1);

    workarea.clear();
    workarea.resize(n + 1);
    restrictedmovearea.clear();
    restrictedmovearea.resize(n + 1);
    screenarea.clear();

    updateClientArea(true);

    // Resize the desktop focus chain.
    for (DesktopFocusChains::iterator it = m_activitiesDesktopFocusChain.begin(), end = m_activitiesDesktopFocusChain.end(); it != end; ++it) {
        QVector<int> &chain = it.value();
        chain.resize(n);

        // We do not destroy the chain in case new desktops are added;
        if (n >= old_number_of_desktops) {
            for (int i = old_number_of_desktops; i < n; ++i)
                chain[i] = i + 1;

        // But when desktops are removed, we may have to modify the chain a bit,
        // otherwise invalid desktops may show up.
        } else {
            for (int i = 0; i < chain.size(); ++i)
               chain[i] = qMin(chain[i], n);
        }
    }

    saveDesktopSettings();
    emit numberDesktopsChanged(old_number_of_desktops);
}

/**
 * Sends client \a c to desktop \a desk.
 *
 * Takes care of transients as well.
 */
void Workspace::sendClientToDesktop(Client* c, int desk, bool dont_activate)
{
    if ((desk < 1 && desk != NET::OnAllDesktops) || desk > numberOfDesktops())
        return;
    int old_desktop = c->desktop();
    bool was_on_desktop = c->isOnDesktop(desk) || c->isOnAllDesktops();
    c->setDesktop(desk);
    if (c->desktop() != desk)   // No change or desktop forced
        return;
    desk = c->desktop(); // Client did range checking

    emit desktopPresenceChanged(c, old_desktop);

    if (c->isOnDesktop(currentDesktop())) {
        if (c->wantsTabFocus() && options->focusPolicyIsReasonable() &&
                !was_on_desktop && // for stickyness changes
                !dont_activate)
            requestFocus(c);
        else
            restackClientUnderActive(c);
    } else
        raiseClient(c);

    c->checkWorkspacePosition( QRect(), old_desktop );

    ClientList transients_stacking_order = ensureStackingOrder(c->transients());
    for (ClientList::ConstIterator it = transients_stacking_order.constBegin();
            it != transients_stacking_order.constEnd();
            ++it)
        sendClientToDesktop(*it, desk, dont_activate);
    updateClientArea();
}

/**
 * Adds/removes client \a c to/from \a activity.
 *
 * Takes care of transients as well.
 */
void Workspace::toggleClientOnActivity(Client* c, const QString &activity, bool dont_activate)
{
    //int old_desktop = c->desktop();
    bool was_on_activity = c->isOnActivity(activity);
    bool was_on_all = c->isOnAllActivities();
    //note: all activities === no activities
    bool enable = was_on_all || !was_on_activity;
    c->setOnActivity(activity, enable);
    if (c->isOnActivity(activity) == was_on_activity && c->isOnAllActivities() == was_on_all)   // No change
        return;

    if (c->isOnCurrentActivity()) {
        if (c->wantsTabFocus() && options->focusPolicyIsReasonable() &&
                !was_on_activity && // for stickyness changes
                //FIXME not sure if the line above refers to the correct activity
                !dont_activate)
            requestFocus(c);
        else
            restackClientUnderActive(c);
    } else
        raiseClient(c);

    //notifyWindowDesktopChanged( c, old_desktop );

    ClientList transients_stacking_order = ensureStackingOrder(c->transients());
    for (ClientList::ConstIterator it = transients_stacking_order.constBegin();
            it != transients_stacking_order.constEnd();
            ++it)
        toggleClientOnActivity(*it, activity, dont_activate);
    updateClientArea();
}

int Workspace::numScreens() const
{
    return QApplication::desktop()->screenCount();
}

int Workspace::activeScreen() const
{
    if (!options->isActiveMouseScreen()) {
        if (activeClient() != NULL && !activeClient()->isOnScreen(active_screen))
            return activeClient()->screen();
        return active_screen;
    }
    return QApplication::desktop()->screenNumber(cursorPos());
}

/**
 * Check whether a client moved completely out of what's considered the active screen,
 * if yes, set a new active screen.
 */
void Workspace::checkActiveScreen(const Client* c)
{
    if (!c->isActive())
        return;
    if (!c->isOnScreen(active_screen))
        active_screen = c->screen();
}

/**
 * Called e.g. when a user clicks on a window, set active screen to be the screen
 * where the click occurred
 */
void Workspace::setActiveScreenMouse(const QPoint& mousepos)
{
    active_screen = QApplication::desktop()->screenNumber(mousepos);
}

QRect Workspace::screenGeometry(int screen) const
{
    return QApplication::desktop()->screenGeometry(screen);
}

int Workspace::screenNumber(const QPoint& pos) const
{
    return QApplication::desktop()->screenNumber(pos);
}

void Workspace::sendClientToScreen(Client* c, int screen)
{
    if (c->screen() == screen)   // Don't use isOnScreen(), that's true even when only partially
        return;
    GeometryUpdatesBlocker blocker(c);
    QRect old_sarea = clientArea(MaximizeArea, c);
    QRect sarea = clientArea(MaximizeArea, screen, c->desktop());
    QRect oldgeom = c->geometry();
    QRect geom = c->geometry();
    // move the window to have the same relative position to the center of the screen
    // (i.e. one near the middle of the right edge will also end up near the middle of the right edge)
    geom.moveCenter(
        QPoint(( geom.center().x() - old_sarea.center().x()) * sarea.width() / old_sarea.width() + sarea.center().x(),
            ( geom.center().y() - old_sarea.center().y()) * sarea.height() / old_sarea.height() + sarea.center().y()));
    c->setGeometry( geom );
    // If the window was inside the old screen area, explicitly make sure its inside also the new screen area.
    // Calling checkWorkspacePosition() should ensure that, but when moving to a small screen the window could
    // be big enough to overlap outside of the new screen area, making struts from other screens come into effect,
    // which could alter the resulting geometry.
    if( old_sarea.contains( oldgeom ))
        c->keepInArea( sarea );
    c->checkWorkspacePosition( oldgeom );
    ClientList transients_stacking_order = ensureStackingOrder(c->transients());
    for (ClientList::ConstIterator it = transients_stacking_order.constBegin();
            it != transients_stacking_order.constEnd();
            ++it)
        sendClientToScreen(*it, screen);
    if (c->isActive())
        active_screen = screen;
}

void Workspace::killWindowId(Window window_to_kill)
{
    if (window_to_kill == None)
        return;
    Window window = window_to_kill;
    Client* client = NULL;
    for (;;) {
        client = findClient(FrameIdMatchPredicate(window));
        if (client != NULL)
            break; // Found the client
        Window parent, root;
        Window* children;
        unsigned int children_count;
        XQueryTree(display(), window, &root, &parent, &children, &children_count);
        if (children != NULL)
            XFree(children);
        if (window == root)   // We didn't find the client, probably an override-redirect window
            break;
        window = parent; // Go up
    }
    if (client != NULL)
        client->killWindow();
    else
        XKillClient(display(), window_to_kill);
}

void Workspace::sendPingToWindow(Window window, Time timestamp)
{
    rootInfo->sendPing(window, timestamp);
}

void Workspace::sendTakeActivity(Client* c, Time timestamp, long flags)
{
    rootInfo->takeActivity(c->window(), timestamp, flags);
    pending_take_activity = c;
}

/**
 * Delayed focus functions
 */
void Workspace::delayFocus()
{
    requestFocus(delayfocus_client);
    cancelDelayFocus();
}

void Workspace::requestDelayFocus(Client* c)
{
    delayfocus_client = c;
    delete delayFocusTimer;
    delayFocusTimer = new QTimer(this);
    connect(delayFocusTimer, SIGNAL(timeout()), this, SLOT(delayFocus()));
    delayFocusTimer->setSingleShot(true);
    delayFocusTimer->start(options->delayFocusInterval());
}

void Workspace::cancelDelayFocus()
{
    delete delayFocusTimer;
    delayFocusTimer = 0;
}

KDecoration* Workspace::createDecoration(KDecorationBridge* bridge)
{
    if (!hasDecorationPlugin()) {
        return NULL;
    }
    return mgr->createDecoration(bridge);
}

/**
 * Returns a list of all colors (KDecorationDefines::ColorType) the current
 * decoration supports
 */
QList<int> Workspace::decorationSupportedColors() const
{
    QList<int> ret;
    if (!hasDecorationPlugin()) {
        return ret;
    }
    KDecorationFactory* factory = mgr->factory();
    for (Ability ab = ABILITYCOLOR_FIRST;
            ab < ABILITYCOLOR_END;
            ab = static_cast<Ability>(ab + 1))
        if (factory->supports(ab))
            ret << ab;
    return ret;
}

QString Workspace::desktopName(int desk) const
{
    return QString::fromUtf8(rootInfo->desktopName(desk));
}

bool Workspace::checkStartupNotification(Window w, KStartupInfoId& id, KStartupInfoData& data)
{
    return startup->checkStartup(w, id, data) == KStartupInfo::Match;
}

/**
 * Puts the focus on a dummy window
 * Just using XSetInputFocus() with None would block keyboard input
 */
void Workspace::focusToNull()
{
    XSetInputFocus(display(), null_focus_window, RevertToPointerRoot, xTime());
}

void Workspace::setShowingDesktop(bool showing)
{
    rootInfo->setShowingDesktop(showing);
    showing_desktop = showing;
    ++block_showing_desktop;
    if (showing_desktop) {
        showing_desktop_clients.clear();
        ++block_focus;
        ToplevelList cls = stackingOrder();
        // Find them first, then minimize, otherwise transients may get minimized with the window
        // they're transient for
        for (ToplevelList::ConstIterator it = cls.constBegin();
                it != cls.constEnd();
                ++it) {
            Client *c = qobject_cast<Client*>(*it);
            if (!c) {
                continue;
            }
            if (c->isOnCurrentActivity() && c->isOnCurrentDesktop() && c->isShown(true) && !c->isSpecialWindow())
                showing_desktop_clients.prepend(c);   // Topmost first to reduce flicker
        }
        for (ClientList::ConstIterator it = showing_desktop_clients.constBegin();
                it != showing_desktop_clients.constEnd();
                ++it)
            (*it)->minimize();
        --block_focus;
        if (Client* desk = findDesktop(true, currentDesktop()))
            requestFocus(desk);
    } else {
        for (ClientList::ConstIterator it = showing_desktop_clients.constBegin();
                it != showing_desktop_clients.constEnd();
                ++it)
            (*it)->unminimize();
        if (showing_desktop_clients.count() > 0)
            requestFocus(showing_desktop_clients.first());
        showing_desktop_clients.clear();
    }
    --block_showing_desktop;
}

/**
 * Following Kicker's behavior:
 * Changing a virtual desktop resets the state and shows the windows again.
 * Unminimizing a window resets the state but keeps the windows hidden (except
 * the one that was unminimized).
 * A new window resets the state and shows the windows again, with the new window
 * being active. Due to popular demand (#67406) by people who apparently
 * don't see a difference between "show desktop" and "minimize all", this is not
 * true if "showDesktopIsMinimizeAll" is set in kwinrc. In such case showing
 * a new window resets the state but doesn't show windows.
 */
void Workspace::resetShowingDesktop(bool keep_hidden)
{
    if (block_showing_desktop > 0)
        return;
    rootInfo->setShowingDesktop(false);
    showing_desktop = false;
    ++block_showing_desktop;
    if (!keep_hidden) {
        for (ClientList::ConstIterator it = showing_desktop_clients.constBegin();
                it != showing_desktop_clients.constEnd();
                ++it)
            (*it)->unminimize();
    }
    showing_desktop_clients.clear();
    --block_showing_desktop;
}

/**
 * Activating/deactivating this feature works like this:
 * When nothing is active, and the shortcut is pressed, global shortcuts are disabled
 *     (using global_shortcuts_disabled)
 * When a window that has disabling forced is activated, global shortcuts are disabled.
 *     (using global_shortcuts_disabled_for_client)
 * When a shortcut is pressed and global shortcuts are disabled (either by a shortcut
 * or for a client), they are enabled again.
 */
void Workspace::slotDisableGlobalShortcuts()
{
    if (global_shortcuts_disabled || global_shortcuts_disabled_for_client)
        disableGlobalShortcuts(false);
    else
        disableGlobalShortcuts(true);
}

static bool pending_dfc = false;

void Workspace::disableGlobalShortcutsForClient(bool disable)
{
    if (global_shortcuts_disabled_for_client == disable)
        return;
    if (!global_shortcuts_disabled) {
        if (disable)
            pending_dfc = true;
        KGlobalSettings::self()->emitChange(KGlobalSettings::BlockShortcuts, disable);
        // KWin will get the kipc message too
    }
}

void Workspace::disableGlobalShortcuts(bool disable)
{
    KGlobalSettings::self()->emitChange(KGlobalSettings::BlockShortcuts, disable);
    // KWin will get the kipc message too
}

void Workspace::slotBlockShortcuts(int data)
{
    if (pending_dfc && data) {
        global_shortcuts_disabled_for_client = true;
        pending_dfc = false;
    } else {
        global_shortcuts_disabled = data;
        global_shortcuts_disabled_for_client = false;
    }
    // Update also Alt+LMB actions etc.
    for (ClientList::ConstIterator it = clients.constBegin();
            it != clients.constEnd();
            ++it)
        (*it)->updateMouseGrab();
}

// Optimized version of QCursor::pos() that tries to avoid X roundtrips
// by updating the value only when the X timestamp changes.
static QPoint last_cursor_pos;
static int last_buttons = 0;
static Time last_cursor_timestamp = CurrentTime;
static QTimer* last_cursor_timer;

QPoint Workspace::cursorPos() const
{
    if (last_cursor_timestamp == CurrentTime ||
            last_cursor_timestamp != QX11Info::appTime()) {
        last_cursor_timestamp = QX11Info::appTime();
        Window root;
        Window child;
        int root_x, root_y, win_x, win_y;
        uint state;
        XQueryPointer(display(), rootWindow(), &root, &child,
                      &root_x, &root_y, &win_x, &win_y, &state);
        last_cursor_pos = QPoint(root_x, root_y);
        last_buttons = state;
        if (last_cursor_timer == NULL) {
            Workspace* ws = const_cast<Workspace*>(this);
            last_cursor_timer = new QTimer(ws);
            last_cursor_timer->setSingleShot(true);
            connect(last_cursor_timer, SIGNAL(timeout()), ws, SLOT(resetCursorPosTime()));
        }
        last_cursor_timer->start(0);
    }
    return last_cursor_pos;
}

/**
 * Because of QTimer's and the impossibility to get events for all mouse
 * movements (at least I haven't figured out how) the position needs
 * to be also refetched after each return to the event loop.
 */
void Workspace::resetCursorPosTime()
{
    last_cursor_timestamp = CurrentTime;
}

void Workspace::checkCursorPos()
{
    QPoint last = last_cursor_pos;
    int lastb = last_buttons;
    cursorPos(); // Update if needed
    if (last != last_cursor_pos || lastb != last_buttons) {
        emit mouseChanged(last_cursor_pos, last,
            x11ToQtMouseButtons(last_buttons), x11ToQtMouseButtons(lastb),
            x11ToQtKeyboardModifiers(last_buttons), x11ToQtKeyboardModifiers(lastb));
    }
}


Outline* Workspace::outline()
{
    return m_outline;
}

#ifdef KWIN_BUILD_SCREENEDGES
ScreenEdge* Workspace::screenEdge()
{
    return &m_screenEdge;
}
#endif

bool Workspace::hasTabBox() const
{
#ifdef KWIN_BUILD_TABBOX
    return (tab_box != NULL);
#else
    return false;
#endif
}

#ifdef KWIN_BUILD_TABBOX
TabBox::TabBox* Workspace::tabBox() const
{
    return tab_box;
}
#endif

QString Workspace::supportInformation() const
{
    QString support;

    support.append(ki18nc("Introductory text shown in the support information.",
        "KWin Support Information:\n"
        "The following information should be used when requesting support on e.g. http://forum.kde.org.\n"
        "It provides information about the currently running instance, which options are used,\n"
        "what OpenGL driver and which effects are running.\n"
        "Please post the information provided underneath this introductory text to a paste bin service\n"
        "like http://paste.kde.org instead of pasting into support threads.\n").toString());
    support.append("\n==========================\n\n");
    // all following strings are intended for support. They need to be pasted to e.g forums.kde.org
    // it is expected that the support will happen in English language or that the people providing
    // help understand English. Because of that all texts are not translated
    support.append("Options\n");
    support.append("=======\n");
    const QMetaObject *metaOptions = options->metaObject();
    for (int i=0; i<metaOptions->propertyCount(); ++i) {
        const QMetaProperty property = metaOptions->property(i);
        if (QLatin1String(property.name()) == "objectName") {
            continue;
        }
        support.append(QLatin1String(property.name()) % ": " % options->property(property.name()).toString() % '\n');
    }
    support.append("\nCompositing\n");
    support.append(  "===========\n");
    support.append("Qt Graphics System: ");
    if (Extensions::nonNativePixmaps()) {
        support.append("raster\n");
    } else {
        support.append("native\n");
    }
    if (effects) {
        support.append("Compositing is active\n");
        switch (effects->compositingType()) {
        case OpenGLCompositing: {
#ifdef KWIN_HAVE_OPENGLES
            support.append("Compositing Type: OpenGL ES 2.0\n");
#else
            support.append("Compositing Type: OpenGL\n");
#endif

            GLPlatform *platform = GLPlatform::instance();
            support.append("OpenGL vendor string: " %   platform->glVendorString() % '\n');
            support.append("OpenGL renderer string: " % platform->glRendererString() % '\n');
            support.append("OpenGL version string: " %  platform->glVersionString() % '\n');

            if (platform->supports(LimitedGLSL))
                support.append("OpenGL shading language version string: " % platform->glShadingLanguageVersionString() % '\n');

            support.append("Driver: " % GLPlatform::driverToString(platform->driver()) % '\n');
            if (!platform->isMesaDriver())
                support.append("Driver version: " % GLPlatform::versionToString(platform->driverVersion()) % '\n');

            support.append("GPU class: " % GLPlatform::chipClassToString(platform->chipClass()) % '\n');

            support.append("OpenGL version: " % GLPlatform::versionToString(platform->glVersion()) % '\n');

            if (platform->supports(LimitedGLSL))
                support.append("GLSL version: " % GLPlatform::versionToString(platform->glslVersion()) % '\n');

            if (platform->isMesaDriver())
                support.append("Mesa version: " % GLPlatform::versionToString(platform->mesaVersion()) % '\n');
            if (platform->serverVersion() > 0)
                support.append("X server version: " % GLPlatform::versionToString(platform->serverVersion()) % '\n');
            if (platform->kernelVersion() > 0)
                support.append("Linux kernel version: " % GLPlatform::versionToString(platform->kernelVersion()) % '\n');

            support.append("Direct rendering: ");
            if (platform->isDirectRendering()) {
                support.append("yes\n");
            } else {
                support.append("no\n");
            }
            support.append("Requires strict binding: ");
            if (!platform->isLooseBinding()) {
                support.append("yes\n");
            } else {
                support.append("no\n");
            }
            support.append("GLSL shaders: ");
            if (platform->supports(GLSL)) {
                if (platform->supports(LimitedGLSL)) {
                    support.append(" limited\n");
                } else {
                    support.append(" yes\n");
                }
            } else {
                support.append(" no\n");
            }
            support.append("Texture NPOT support: ");
            if (platform->supports(TextureNPOT)) {
                if (platform->supports(LimitedNPOT)) {
                    support.append(" limited\n");
                } else {
                    support.append(" yes\n");
                }
            } else {
                support.append(" no\n");
            }

            if (ShaderManager::instance()->isValid()) {
                support.append("OpenGL 2 Shaders are used\n");
            } else {
                support.append("OpenGL 2 Shaders are not used. Legacy OpenGL 1.x code path is used.\n");
            }
            break;
        }
        case XRenderCompositing:
            support.append("Compositing Type: XRender\n");
            break;
        case NoCompositing:
        default:
            support.append("Something is really broken, neither OpenGL nor XRender is used");
        }
        support.append("\nLoaded Effects:\n");
        support.append(  "---------------\n");
        foreach (const QString &effect, static_cast<EffectsHandlerImpl*>(effects)->loadedEffects()) {
            support.append(effect % '\n');
        }
        support.append("\nCurrently Active Effects:\n");
        support.append(  "-------------------------\n");
        foreach (const QString &effect, static_cast<EffectsHandlerImpl*>(effects)->activeEffects()) {
            support.append(effect % '\n');
        }
        support.append("\nEffect Settings:\n");
        support.append(  "----------------\n");
        foreach (const QString &effect, static_cast<EffectsHandlerImpl*>(effects)->loadedEffects()) {
            support.append(static_cast<EffectsHandlerImpl*>(effects)->supportInformation(effect));
            support.append('\n');
        }
    } else {
        support.append("Compositing is not active\n");
    }
    return support;
}

void Workspace::slotCompositingToggled()
{
    // notify decorations that composition state has changed
    if (hasDecorationPlugin()) {
        KDecorationFactory* factory = mgr->factory();
        factory->reset(SettingCompositing);
    }
}

void Workspace::slotToggleCompositing()
{
    if (m_compositor) {
        m_compositor->slotToggleCompositing();
    }
}

} // namespace

#include "workspace.moc"<|MERGE_RESOLUTION|>--- conflicted
+++ resolved
@@ -201,14 +201,9 @@
     m_compositor = Compositor::createCompositor(this);
     connect(this, SIGNAL(currentDesktopChanged(int,KWin::Client*)), m_compositor, SLOT(addRepaintFull()));
     connect(m_compositor, SIGNAL(compositingToggled(bool)), SLOT(slotCompositingToggled()));
-<<<<<<< HEAD
     connect(options, SIGNAL(glColorCorrectionChanged()), m_compositor, SLOT(resetCompositing()));
-    dbus.connect(QString(), "/KWin", "org.kde.KWin", "reinitCompositing",
-                 m_compositor, SLOT(slotReinitialize()));
-=======
 
     new DBusInterface(this);
->>>>>>> 66f56834
 
     // Compatibility
     long data = 1;
