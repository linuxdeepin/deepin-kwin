/********************************************************************
 KWin - the KDE window manager
 This file is part of the KDE project.

Copyright (C) 2007 Lubos Lunak <l.lunak@kde.org>
Copyright (C) 2007 Christian Nitschkowski <christian.nitschkowski@kdemail.net>

This program is free software; you can redistribute it and/or modify
it under the terms of the GNU General Public License as published by
the Free Software Foundation; either version 2 of the License, or
(at your option) any later version.

This program is distributed in the hope that it will be useful,
but WITHOUT ANY WARRANTY; without even the implied warranty of
MERCHANTABILITY or FITNESS FOR A PARTICULAR PURPOSE.  See the
GNU General Public License for more details.

You should have received a copy of the GNU General Public License
along with this program.  If not, see <http://www.gnu.org/licenses/>.
*********************************************************************/

#include "diminactive.h"
// KConfigSkeleton
#include "diminactiveconfig.h"

#include <kconfiggroup.h>

namespace KWin
{

KWIN_EFFECT(diminactive, DimInactiveEffect)

DimInactiveEffect::DimInactiveEffect()
{
    reconfigure(ReconfigureAll);
    timeline.setDuration(animationTime(250));
    previousActiveTimeline.setDuration(animationTime(250));
    active = effects->activeWindow();
    previousActive = NULL;
    connect(effects, SIGNAL(windowActivated(KWin::EffectWindow*)), this, SLOT(slotWindowActivated(KWin::EffectWindow*)));
    connect(effects, SIGNAL(windowDeleted(KWin::EffectWindow*)), this, SLOT(slotWindowDeleted(KWin::EffectWindow*)));
}

void DimInactiveEffect::reconfigure(ReconfigureFlags)
{
<<<<<<< HEAD
    DimInactiveConfig::self()->readConfig();
    dim_panels = DimInactiveConfig::dimPanels();
    dim_desktop = DimInactiveConfig::dimDesktop();
    dim_keepabove = DimInactiveConfig::dimKeepAbove();
    dim_by_group = DimInactiveConfig::dimByGroup();
    dim_strength = DimInactiveConfig::strength();
=======
    KConfigGroup conf = EffectsHandler::effectConfig("DimInactive");
    dim_panels = conf.readEntry("DimPanels", false);
    dim_desktop = conf.readEntry("DimDesktop", false);
    dim_keepabove = conf.readEntry("DimKeepAbove", false);
    dim_by_group = conf.readEntry("DimByGroup", true);
    dim_strength = conf.readEntry("Strength", 25);
    effects->addRepaintFull();
>>>>>>> 58e8bf2f
}

void DimInactiveEffect::prePaintScreen(ScreenPrePaintData& data, int time)
{
    double oldValue = timeline.currentValue();
    if (effects->activeFullScreenEffect())
        timeline.setCurrentTime(timeline.currentTime() - time);
    else
        timeline.setCurrentTime(timeline.currentTime() + time);
    if (oldValue != timeline.currentValue())
        effects->addRepaintFull();
    if (previousActive) {
        // We are fading out the previous window
        previousActive->addRepaintFull();
        previousActiveTimeline.setCurrentTime(previousActiveTimeline.currentTime() + time);
    }
    effects->prePaintScreen(data, time);
}

void DimInactiveEffect::paintWindow(EffectWindow* w, int mask, QRegion region, WindowPaintData& data)
{
    if (dimWindow(w) || w == previousActive) {
        double previous = 1.0;
        if (w == previousActive)
            previous = previousActiveTimeline.currentValue();
        if (previousActiveTimeline.currentValue() == 1.0)
            previousActive = NULL;
        data.multiplyBrightness((1.0 - (dim_strength / 100.0) * timeline.currentValue() * previous));
        data.multiplySaturation((1.0 - (dim_strength / 100.0) * timeline.currentValue() * previous));
    }
    effects->paintWindow(w, mask, region, data);
}

bool DimInactiveEffect::dimWindow(const EffectWindow* w) const
{
    if (effects->activeWindow() == w)
        return false; // never dim active window
    if (active && dim_by_group && active->group() == w->group())
        return false; // don't dim in active group if configured so
    if (w->isDock() && !dim_panels)
        return false; // don't dim panels if configured so
    if (w->isDesktop() && !dim_desktop)
        return false; // don't dim the desktop if configured so
    if (w->keepAbove() && !dim_keepabove)
        return false; // don't dim keep-above windows if configured so
    if (!w->isNormalWindow() && !w->isDialog() && !w->isDock() && !w->isDesktop())
        return false; // don't dim more special window types
    // don't dim unmanaged windows, grouping doesn't work for them and maybe dimming
    // them doesn't make sense in general (they should be short-lived anyway)
    if (!w->isManaged())
        return false;
    return true; // dim the rest
}

void DimInactiveEffect::slotWindowDeleted(EffectWindow* w)
{
    if (w == previousActive)
        previousActive = NULL;
}

void DimInactiveEffect::slotWindowActivated(EffectWindow* w)
{
    if (active != NULL) {
        previousActive = active;
        previousActiveTimeline.setCurrentTime(0);
        if (!dimWindow(previousActive))
            previousActive = NULL;

        if (dim_by_group) {
            if ((w == NULL || w->group() != active->group()) && active->group() != NULL) {
                // repaint windows that are no longer in the active group
                foreach (EffectWindow * tmp, active->group()->members())
                tmp->addRepaintFull();
            }
        } else
            active->addRepaintFull();
    }
    active = w;
    if (active != NULL) {
        if (dim_by_group) {
            if (active->group() != NULL) {
                // repaint newly active windows
                foreach (EffectWindow * tmp, active->group()->members())
                tmp->addRepaintFull();
            }
        } else
            active->addRepaintFull();
    }
}

} // namespace<|MERGE_RESOLUTION|>--- conflicted
+++ resolved
@@ -43,22 +43,13 @@
 
 void DimInactiveEffect::reconfigure(ReconfigureFlags)
 {
-<<<<<<< HEAD
     DimInactiveConfig::self()->readConfig();
     dim_panels = DimInactiveConfig::dimPanels();
     dim_desktop = DimInactiveConfig::dimDesktop();
     dim_keepabove = DimInactiveConfig::dimKeepAbove();
     dim_by_group = DimInactiveConfig::dimByGroup();
     dim_strength = DimInactiveConfig::strength();
-=======
-    KConfigGroup conf = EffectsHandler::effectConfig("DimInactive");
-    dim_panels = conf.readEntry("DimPanels", false);
-    dim_desktop = conf.readEntry("DimDesktop", false);
-    dim_keepabove = conf.readEntry("DimKeepAbove", false);
-    dim_by_group = conf.readEntry("DimByGroup", true);
-    dim_strength = conf.readEntry("Strength", 25);
     effects->addRepaintFull();
->>>>>>> 58e8bf2f
 }
 
 void DimInactiveEffect::prePaintScreen(ScreenPrePaintData& data, int time)
