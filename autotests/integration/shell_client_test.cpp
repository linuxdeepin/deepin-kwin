/********************************************************************
KWin - the KDE window manager
This file is part of the KDE project.

Copyright (C) 2016 Martin Gräßlin <mgraesslin@kde.org>

This program is free software; you can redistribute it and/or modify
it under the terms of the GNU General Public License as published by
the Free Software Foundation; either version 2 of the License, or
(at your option) any later version.

This program is distributed in the hope that it will be useful,
but WITHOUT ANY WARRANTY; without even the implied warranty of
MERCHANTABILITY or FITNESS FOR A PARTICULAR PURPOSE.  See the
GNU General Public License for more details.

You should have received a copy of the GNU General Public License
along with this program.  If not, see <http://www.gnu.org/licenses/>.
*********************************************************************/
#include "kwin_wayland_test.h"
#include "cursor.h"
#include "effects.h"
#include "platform.h"
#include "shell_client.h"
#include "screens.h"
#include "wayland_server.h"
#include "workspace.h"

#include <KWayland/Client/connection_thread.h>
#include <KWayland/Client/compositor.h>
#include <KWayland/Client/shell.h>
#include <KWayland/Client/server_decoration.h>
#include <KWayland/Client/surface.h>
#include <KWayland/Client/xdgshell.h>

#include <KWayland/Server/shell_interface.h>

using namespace KWin;
using namespace KWayland::Client;

static const QString s_socketName = QStringLiteral("wayland_test_kwin_shell_client-0");

class TestShellClient : public QObject
{
    Q_OBJECT
private Q_SLOTS:
    void initTestCase();
    void init();
    void cleanup();

    void testMapUnmapMap_data();
    void testMapUnmapMap();
    void testDesktopPresenceChanged();
    void testTransientPositionAfterRemap();
    void testMinimizeActiveWindow_data();
    void testMinimizeActiveWindow();
    void testFullscreen_data();
    void testFullscreen();
    void testMaximizedToFullscreen_data();
    void testMaximizedToFullscreen();
    void testWindowOpensLargerThanScreen_data();
    void testWindowOpensLargerThanScreen();
<<<<<<< HEAD
    void testHidden_data();
    void testHidden();
    void testDesktopFileName();
=======
    void testCaptionSimplified();
>>>>>>> 3a179f32
};

void TestShellClient::initTestCase()
{
    qRegisterMetaType<KWin::ShellClient*>();
    qRegisterMetaType<KWin::AbstractClient*>();
    QSignalSpy workspaceCreatedSpy(kwinApp(), &Application::workspaceCreated);
    QVERIFY(workspaceCreatedSpy.isValid());
    kwinApp()->platform()->setInitialWindowSize(QSize(1280, 1024));
    QMetaObject::invokeMethod(kwinApp()->platform(), "setOutputCount", Qt::DirectConnection, Q_ARG(int, 2));
    QVERIFY(waylandServer()->init(s_socketName.toLocal8Bit()));

    kwinApp()->start();
    QVERIFY(workspaceCreatedSpy.wait());
    QCOMPARE(screens()->count(), 2);
    QCOMPARE(screens()->geometry(0), QRect(0, 0, 1280, 1024));
    QCOMPARE(screens()->geometry(1), QRect(1280, 0, 1280, 1024));
    waylandServer()->initWorkspace();
}

void TestShellClient::init()
{
    QVERIFY(Test::setupWaylandConnection(s_socketName, Test::AdditionalWaylandInterface::Decoration));

    screens()->setCurrent(0);
    KWin::Cursor::setPos(QPoint(1280, 512));
}

void TestShellClient::cleanup()
{
    Test::destroyWaylandConnection();
}

void TestShellClient::testMapUnmapMap_data()
{
    QTest::addColumn<Test::ShellSurfaceType>("type");

    QTest::newRow("wlShell") << Test::ShellSurfaceType::WlShell;
    QTest::newRow("xdgShellV5") << Test::ShellSurfaceType::XdgShellV5;
}

void TestShellClient::testMapUnmapMap()
{
    // this test verifies that mapping a previously mapped window works correctly
    QSignalSpy clientAddedSpy(waylandServer(), &WaylandServer::shellClientAdded);
    QVERIFY(clientAddedSpy.isValid());
    QSignalSpy effectsWindowShownSpy(effects, &EffectsHandler::windowShown);
    QVERIFY(effectsWindowShownSpy.isValid());
    QSignalSpy effectsWindowHiddenSpy(effects, &EffectsHandler::windowHidden);
    QVERIFY(effectsWindowHiddenSpy.isValid());

    QScopedPointer<Surface> surface(Test::createSurface());
    QFETCH(Test::ShellSurfaceType, type);
    QScopedPointer<QObject> shellSurface(Test::createShellSurface(type, surface.data()));

    // now let's render
    Test::render(surface.data(), QSize(100, 50), Qt::blue);

    QVERIFY(clientAddedSpy.isEmpty());
    QVERIFY(clientAddedSpy.wait());
    auto client = clientAddedSpy.first().first().value<ShellClient*>();
    QVERIFY(client);
    QVERIFY(client->isShown(true));
    QCOMPARE(client->isHiddenInternal(), false);
    QCOMPARE(client->readyForPainting(), true);
    QCOMPARE(client->depth(), 32);
    QVERIFY(client->hasAlpha());
    QCOMPARE(workspace()->activeClient(), client);
    QVERIFY(effectsWindowShownSpy.isEmpty());
    QVERIFY(client->isMaximizable());
    QVERIFY(client->isMovable());
    QVERIFY(client->isMovableAcrossScreens());
    QVERIFY(client->isResizable());
    QVERIFY(client->property("maximizable").toBool());
    QVERIFY(client->property("moveable").toBool());
    QVERIFY(client->property("moveableAcrossScreens").toBool());
    QVERIFY(client->property("resizeable").toBool());

    // now unmap
    QSignalSpy hiddenSpy(client, &ShellClient::windowHidden);
    QVERIFY(hiddenSpy.isValid());
    QSignalSpy windowClosedSpy(client, &ShellClient::windowClosed);
    QVERIFY(windowClosedSpy.isValid());
    surface->attachBuffer(Buffer::Ptr());
    surface->commit(Surface::CommitFlag::None);
    QVERIFY(hiddenSpy.wait());
    QCOMPARE(client->readyForPainting(), true);
    QCOMPARE(client->isHiddenInternal(), true);
    QVERIFY(windowClosedSpy.isEmpty());
    QVERIFY(!workspace()->activeClient());
    QCOMPARE(effectsWindowHiddenSpy.count(), 1);
    QCOMPARE(effectsWindowHiddenSpy.first().first().value<EffectWindow*>(), client->effectWindow());

    QSignalSpy windowShownSpy(client, &ShellClient::windowShown);
    QVERIFY(windowShownSpy.isValid());
    Test::render(surface.data(), QSize(100, 50), Qt::blue, QImage::Format_RGB32);
    QCOMPARE(clientAddedSpy.count(), 1);
    QVERIFY(windowShownSpy.wait());
    QCOMPARE(windowShownSpy.count(), 1);
    QCOMPARE(clientAddedSpy.count(), 1);
    QCOMPARE(client->readyForPainting(), true);
    QCOMPARE(client->isHiddenInternal(), false);
    QCOMPARE(client->depth(), 24);
    QVERIFY(!client->hasAlpha());
    QCOMPARE(workspace()->activeClient(), client);
    QCOMPARE(effectsWindowShownSpy.count(), 1);
    QCOMPARE(effectsWindowShownSpy.first().first().value<EffectWindow*>(), client->effectWindow());

    // let's unmap again
    surface->attachBuffer(Buffer::Ptr());
    surface->commit(Surface::CommitFlag::None);
    QVERIFY(hiddenSpy.wait());
    QCOMPARE(hiddenSpy.count(), 2);
    QCOMPARE(client->readyForPainting(), true);
    QCOMPARE(client->isHiddenInternal(), true);
    QVERIFY(windowClosedSpy.isEmpty());
    QCOMPARE(effectsWindowHiddenSpy.count(), 2);
    QCOMPARE(effectsWindowHiddenSpy.last().first().value<EffectWindow*>(), client->effectWindow());

    shellSurface.reset();
    surface.reset();
    QVERIFY(windowClosedSpy.wait());
    QCOMPARE(windowClosedSpy.count(), 1);
    QCOMPARE(effectsWindowHiddenSpy.count(), 2);
}

void TestShellClient::testDesktopPresenceChanged()
{
    // this test verifies that the desktop presence changed signals are properly emitted
    QScopedPointer<Surface> surface(Test::createSurface());
    QScopedPointer<ShellSurface> shellSurface(Test::createShellSurface(surface.data()));
    auto c = Test::renderAndWaitForShown(surface.data(), QSize(100, 50), Qt::blue);
    QVERIFY(c);
    QCOMPARE(c->desktop(), 1);
    effects->setNumberOfDesktops(4);
    QSignalSpy desktopPresenceChangedClientSpy(c, &ShellClient::desktopPresenceChanged);
    QVERIFY(desktopPresenceChangedClientSpy.isValid());
    QSignalSpy desktopPresenceChangedWorkspaceSpy(workspace(), &Workspace::desktopPresenceChanged);
    QVERIFY(desktopPresenceChangedWorkspaceSpy.isValid());
    QSignalSpy desktopPresenceChangedEffectsSpy(effects, &EffectsHandler::desktopPresenceChanged);
    QVERIFY(desktopPresenceChangedEffectsSpy.isValid());

    // let's change the desktop
    workspace()->sendClientToDesktop(c, 2, false);
    QCOMPARE(c->desktop(), 2);
    QCOMPARE(desktopPresenceChangedClientSpy.count(), 1);
    QCOMPARE(desktopPresenceChangedWorkspaceSpy.count(), 1);
    // effects is delayed by one cycle
    QCOMPARE(desktopPresenceChangedEffectsSpy.count(), 0);
    QVERIFY(desktopPresenceChangedEffectsSpy.wait());
    QCOMPARE(desktopPresenceChangedEffectsSpy.count(), 1);

    // verify the arguments
    QCOMPARE(desktopPresenceChangedClientSpy.first().at(0).value<AbstractClient*>(), c);
    QCOMPARE(desktopPresenceChangedClientSpy.first().at(1).toInt(), 1);
    QCOMPARE(desktopPresenceChangedWorkspaceSpy.first().at(0).value<AbstractClient*>(), c);
    QCOMPARE(desktopPresenceChangedWorkspaceSpy.first().at(1).toInt(), 1);
    QCOMPARE(desktopPresenceChangedEffectsSpy.first().at(0).value<EffectWindow*>(), c->effectWindow());
    QCOMPARE(desktopPresenceChangedEffectsSpy.first().at(1).toInt(), 1);
    QCOMPARE(desktopPresenceChangedEffectsSpy.first().at(2).toInt(), 2);
}

void TestShellClient::testTransientPositionAfterRemap()
{
    // this test simulates the situation that a transient window gets reused and the parent window
    // moved between the two usages
    QScopedPointer<Surface> surface(Test::createSurface());
    QScopedPointer<ShellSurface> shellSurface(Test::createShellSurface(surface.data()));
    auto c = Test::renderAndWaitForShown(surface.data(), QSize(100, 50), Qt::blue);
    QVERIFY(c);

    // create the Transient window
    QScopedPointer<Surface> transientSurface(Test::createSurface());
    QScopedPointer<ShellSurface> transientShellSurface(Test::createShellSurface(transientSurface.data()));
    transientShellSurface->setTransient(surface.data(), QPoint(5, 10));
    auto transient = Test::renderAndWaitForShown(transientSurface.data(), QSize(50, 40), Qt::blue);
    QVERIFY(transient);
    QCOMPARE(transient->geometry(), QRect(c->geometry().topLeft() + QPoint(5, 10), QSize(50, 40)));

    // unmap the transient
    QSignalSpy windowHiddenSpy(transient, &ShellClient::windowHidden);
    QVERIFY(windowHiddenSpy.isValid());
    transientSurface->attachBuffer(Buffer::Ptr());
    transientSurface->commit(Surface::CommitFlag::None);
    QVERIFY(windowHiddenSpy.wait());

    // now move the parent surface
    c->setGeometry(c->geometry().translated(5, 10));

    // now map the transient again
    QSignalSpy windowShownSpy(transient, &ShellClient::windowShown);
    QVERIFY(windowShownSpy.isValid());
    Test::render(transientSurface.data(), QSize(50, 40), Qt::blue);
    QVERIFY(windowShownSpy.wait());
    QCOMPARE(transient->geometry(), QRect(c->geometry().topLeft() + QPoint(5, 10), QSize(50, 40)));
}

void TestShellClient::testMinimizeActiveWindow_data()
{
    QTest::addColumn<Test::ShellSurfaceType>("type");

    QTest::newRow("wlShell") << Test::ShellSurfaceType::WlShell;
    QTest::newRow("xdgShellV5") << Test::ShellSurfaceType::XdgShellV5;
}

void TestShellClient::testMinimizeActiveWindow()
{
    // this test verifies that when minimizing the active window it gets deactivated
    QScopedPointer<Surface> surface(Test::createSurface());
    QFETCH(Test::ShellSurfaceType, type);
    QScopedPointer<QObject> shellSurface(Test::createShellSurface(type, surface.data()));
    auto c = Test::renderAndWaitForShown(surface.data(), QSize(100, 50), Qt::blue);
    QVERIFY(c);
    QVERIFY(c->isActive());
    QCOMPARE(workspace()->activeClient(), c);
    QVERIFY(c->wantsInput());
    QVERIFY(c->wantsTabFocus());
    QVERIFY(c->isShown(true));

    workspace()->slotWindowMinimize();
    QVERIFY(!c->isShown(true));
    QVERIFY(c->wantsInput());
    QVERIFY(c->wantsTabFocus());
    QVERIFY(!c->isActive());
    QVERIFY(!workspace()->activeClient());
    QVERIFY(c->isMinimized());

    // unminimize again
    c->unminimize();
    QVERIFY(!c->isMinimized());
    QVERIFY(c->isActive());
    QVERIFY(c->wantsInput());
    QVERIFY(c->wantsTabFocus());
    QVERIFY(c->isShown(true));
    QCOMPARE(workspace()->activeClient(), c);
}

void TestShellClient::testFullscreen_data()
{
    QTest::addColumn<Test::ShellSurfaceType>("type");
    QTest::addColumn<ServerSideDecoration::Mode>("decoMode");

    QTest::newRow("wlShell") << Test::ShellSurfaceType::WlShell << ServerSideDecoration::Mode::Client;
    QTest::newRow("xdgShellV5") << Test::ShellSurfaceType::XdgShellV5 << ServerSideDecoration::Mode::Client;

    QTest::newRow("wlShell - deco") << Test::ShellSurfaceType::WlShell << ServerSideDecoration::Mode::Server;
    QTest::newRow("xdgShellV5 - deco") << Test::ShellSurfaceType::XdgShellV5 << ServerSideDecoration::Mode::Server;
}

void TestShellClient::testFullscreen()
{
    // this test verifies that a window can be properly fullscreened
    QScopedPointer<Surface> surface(Test::createSurface());
    QFETCH(Test::ShellSurfaceType, type);
    QScopedPointer<QObject> shellSurface(Test::createShellSurface(type, surface.data()));

    // create deco
    QScopedPointer<ServerSideDecoration> deco(Test::waylandServerSideDecoration()->create(surface.data()));
    QSignalSpy decoSpy(deco.data(), &ServerSideDecoration::modeChanged);
    QVERIFY(decoSpy.isValid());
    QVERIFY(decoSpy.wait());
    QFETCH(ServerSideDecoration::Mode, decoMode);
    deco->requestMode(decoMode);
    QVERIFY(decoSpy.wait());
    QCOMPARE(deco->mode(), decoMode);

    auto c = Test::renderAndWaitForShown(surface.data(), QSize(100, 50), Qt::blue);
    QVERIFY(c);
    QVERIFY(c->isActive());
    QCOMPARE(c->layer(), NormalLayer);
    QVERIFY(!c->isFullScreen());
    QCOMPARE(c->clientSize(), QSize(100, 50));
    QCOMPARE(c->isDecorated(), decoMode == ServerSideDecoration::Mode::Server);
    QSignalSpy fullscreenChangedSpy(c, &ShellClient::fullScreenChanged);
    QVERIFY(fullscreenChangedSpy.isValid());
    QSignalSpy geometryChangedSpy(c, &ShellClient::geometryChanged);
    QVERIFY(geometryChangedSpy.isValid());
    QSignalSpy sizeChangeRequestedSpy(shellSurface.data(), SIGNAL(sizeChanged(QSize)));
    QVERIFY(sizeChangeRequestedSpy.isValid());

    // fullscreen the window
    switch (type) {
    case Test::ShellSurfaceType::WlShell:
        qobject_cast<ShellSurface*>(shellSurface.data())->setFullscreen();
        break;
    case Test::ShellSurfaceType::XdgShellV5:
        qobject_cast<XdgShellSurface*>(shellSurface.data())->setFullscreen(true);
        break;
    default:
        Q_UNREACHABLE();
        break;
    }
    QVERIFY(fullscreenChangedSpy.wait());
    QVERIFY(sizeChangeRequestedSpy.wait());
    QCOMPARE(sizeChangeRequestedSpy.count(), 1);
    QCOMPARE(sizeChangeRequestedSpy.first().first().toSize(), QSize(screens()->size(0)));
    // TODO: should switch to fullscreen once it's updated
    QVERIFY(c->isFullScreen());
    QCOMPARE(c->clientSize(), QSize(100, 50));
    QVERIFY(geometryChangedSpy.isEmpty());

    // render at the new size
    Test::render(surface.data(), sizeChangeRequestedSpy.first().first().toSize(), Qt::red);
    QVERIFY(geometryChangedSpy.wait());
    QCOMPARE(geometryChangedSpy.count(), 1);
    QVERIFY(c->isFullScreen());
    QVERIFY(!c->isDecorated());
    QCOMPARE(c->geometry(), QRect(QPoint(0, 0), sizeChangeRequestedSpy.first().first().toSize()));
    QCOMPARE(c->layer(), ActiveLayer);

    // swap back to normal
    switch (type) {
    case Test::ShellSurfaceType::WlShell:
        qobject_cast<ShellSurface*>(shellSurface.data())->setToplevel();
        break;
    case Test::ShellSurfaceType::XdgShellV5:
        qobject_cast<XdgShellSurface*>(shellSurface.data())->setFullscreen(false);
        break;
    default:
        Q_UNREACHABLE();
        break;
    }
    QVERIFY(fullscreenChangedSpy.wait());
    QVERIFY(sizeChangeRequestedSpy.wait());
    QCOMPARE(sizeChangeRequestedSpy.count(), 2);
    QCOMPARE(sizeChangeRequestedSpy.last().first().toSize(), QSize(100, 50));
    // TODO: should switch to fullscreen once it's updated
    QVERIFY(!c->isFullScreen());
    QCOMPARE(c->layer(), NormalLayer);
    QCOMPARE(c->isDecorated(), decoMode == ServerSideDecoration::Mode::Server);
}


void TestShellClient::testMaximizedToFullscreen_data()
{
    QTest::addColumn<Test::ShellSurfaceType>("type");
    QTest::addColumn<ServerSideDecoration::Mode>("decoMode");

    QTest::newRow("wlShell") << Test::ShellSurfaceType::WlShell << ServerSideDecoration::Mode::Client;
    QTest::newRow("xdgShellV5") << Test::ShellSurfaceType::XdgShellV5 << ServerSideDecoration::Mode::Client;

    QTest::newRow("wlShell - deco") << Test::ShellSurfaceType::WlShell << ServerSideDecoration::Mode::Server;
    QTest::newRow("xdgShellV5 - deco") << Test::ShellSurfaceType::XdgShellV5 << ServerSideDecoration::Mode::Server;
}

void TestShellClient::testMaximizedToFullscreen()
{
    // this test verifies that a window can be properly fullscreened after maximizing
    QScopedPointer<Surface> surface(Test::createSurface());
    QFETCH(Test::ShellSurfaceType, type);
    QScopedPointer<QObject> shellSurface(Test::createShellSurface(type, surface.data()));

    // create deco
    QScopedPointer<ServerSideDecoration> deco(Test::waylandServerSideDecoration()->create(surface.data()));
    QSignalSpy decoSpy(deco.data(), &ServerSideDecoration::modeChanged);
    QVERIFY(decoSpy.isValid());
    QVERIFY(decoSpy.wait());
    QFETCH(ServerSideDecoration::Mode, decoMode);
    deco->requestMode(decoMode);
    QVERIFY(decoSpy.wait());
    QCOMPARE(deco->mode(), decoMode);

    auto c = Test::renderAndWaitForShown(surface.data(), QSize(100, 50), Qt::blue);
    QVERIFY(c);
    QVERIFY(c->isActive());
    QVERIFY(!c->isFullScreen());
    QCOMPARE(c->clientSize(), QSize(100, 50));
    QCOMPARE(c->isDecorated(), decoMode == ServerSideDecoration::Mode::Server);
    QSignalSpy fullscreenChangedSpy(c, &ShellClient::fullScreenChanged);
    QVERIFY(fullscreenChangedSpy.isValid());
    QSignalSpy geometryChangedSpy(c, &ShellClient::geometryChanged);
    QVERIFY(geometryChangedSpy.isValid());
    QSignalSpy sizeChangeRequestedSpy(shellSurface.data(), SIGNAL(sizeChanged(QSize)));
    QVERIFY(sizeChangeRequestedSpy.isValid());

    // change to maximize
    switch (type) {
    case Test::ShellSurfaceType::WlShell:
        qobject_cast<ShellSurface*>(shellSurface.data())->setMaximized();
        break;
    case Test::ShellSurfaceType::XdgShellV5:
        qobject_cast<XdgShellSurface*>(shellSurface.data())->setMaximized(true);
        break;
    default:
        Q_UNREACHABLE();
        break;
    }
    QVERIFY(sizeChangeRequestedSpy.wait());
    QCOMPARE(sizeChangeRequestedSpy.count(), 1);
    QCOMPARE(c->maximizeMode(), MaximizeFull);
    QCOMPARE(geometryChangedSpy.isEmpty(), false);
    geometryChangedSpy.clear();

    // fullscreen the window
    switch (type) {
    case Test::ShellSurfaceType::WlShell:
        qobject_cast<ShellSurface*>(shellSurface.data())->setFullscreen();
        break;
    case Test::ShellSurfaceType::XdgShellV5:
        qobject_cast<XdgShellSurface*>(shellSurface.data())->setFullscreen(true);
        break;
    default:
        Q_UNREACHABLE();
        break;
    }
    QVERIFY(fullscreenChangedSpy.wait());
    if (decoMode == ServerSideDecoration::Mode::Server) {
        QVERIFY(sizeChangeRequestedSpy.wait());
        QCOMPARE(sizeChangeRequestedSpy.count(), 2);
    }
    QCOMPARE(sizeChangeRequestedSpy.last().first().toSize(), QSize(screens()->size(0)));
    // TODO: should switch to fullscreen once it's updated
    QVERIFY(c->isFullScreen());
    QCOMPARE(c->clientSize(), QSize(100, 50));
    QVERIFY(geometryChangedSpy.isEmpty());

    // render at the new size
    Test::render(surface.data(), sizeChangeRequestedSpy.last().first().toSize(), Qt::red);
    QVERIFY(geometryChangedSpy.wait());
    QCOMPARE(geometryChangedSpy.count(), 1);
    QVERIFY(c->isFullScreen());
    QVERIFY(!c->isDecorated());
    QCOMPARE(c->geometry(), QRect(QPoint(0, 0), sizeChangeRequestedSpy.last().first().toSize()));
    sizeChangeRequestedSpy.clear();

    // swap back to normal
    switch (type) {
    case Test::ShellSurfaceType::WlShell:
        qobject_cast<ShellSurface*>(shellSurface.data())->setToplevel();
        break;
    case Test::ShellSurfaceType::XdgShellV5:
        qobject_cast<XdgShellSurface*>(shellSurface.data())->setFullscreen(false);
        break;
    default:
        Q_UNREACHABLE();
        break;
    }
    QVERIFY(fullscreenChangedSpy.wait());
    QVERIFY(sizeChangeRequestedSpy.wait());
    QCOMPARE(sizeChangeRequestedSpy.count(), 1);
    QEXPECT_FAIL("wlShell - deco", "With decoration incorrect geometry requested", Continue);
    QEXPECT_FAIL("xdgShellV5 - deco", "With decoration incorrect geometry requested", Continue);
    QCOMPARE(sizeChangeRequestedSpy.last().first().toSize(), QSize(100, 50));
    // TODO: should switch to fullscreen once it's updated
    QVERIFY(!c->isFullScreen());
    QCOMPARE(c->isDecorated(), decoMode == ServerSideDecoration::Mode::Server);
}

void TestShellClient::testWindowOpensLargerThanScreen_data()
{
    QTest::addColumn<Test::ShellSurfaceType>("type");

    QTest::newRow("wlShell") << Test::ShellSurfaceType::WlShell;
    QTest::newRow("xdgShellV5") << Test::ShellSurfaceType::XdgShellV5;
}

void TestShellClient::testWindowOpensLargerThanScreen()
{
    // this test creates a window which is as large as the screen, but is decorated
    // the window should get resized to fit into the screen, BUG: 366632
    QScopedPointer<Surface> surface(Test::createSurface());
    QFETCH(Test::ShellSurfaceType, type);
    QScopedPointer<QObject> shellSurface(Test::createShellSurface(type, surface.data()));
    QSignalSpy sizeChangeRequestedSpy(shellSurface.data(), SIGNAL(sizeChanged(QSize)));
    QVERIFY(sizeChangeRequestedSpy.isValid());

    // create deco
    QScopedPointer<ServerSideDecoration> deco(Test::waylandServerSideDecoration()->create(surface.data()));
    QSignalSpy decoSpy(deco.data(), &ServerSideDecoration::modeChanged);
    QVERIFY(decoSpy.isValid());
    QVERIFY(decoSpy.wait());
    deco->requestMode(ServerSideDecoration::Mode::Server);
    QVERIFY(decoSpy.wait());
    QCOMPARE(deco->mode(), ServerSideDecoration::Mode::Server);

    auto c = Test::renderAndWaitForShown(surface.data(), screens()->size(0), Qt::blue);
    QVERIFY(c);
    QVERIFY(c->isActive());
    QCOMPARE(c->clientSize(), screens()->size(0));
    QVERIFY(c->isDecorated());
    QEXPECT_FAIL("", "BUG 366632", Continue);
    QVERIFY(sizeChangeRequestedSpy.wait());
}

<<<<<<< HEAD
void TestShellClient::testHidden_data()
{
    QTest::addColumn<Test::ShellSurfaceType>("type");

    QTest::newRow("wlShell") << Test::ShellSurfaceType::WlShell;
    QTest::newRow("xdgShellV5") << Test::ShellSurfaceType::XdgShellV5;
}

void TestShellClient::testHidden()
{
    // this test verifies that when hiding window it doesn't get shown
    QScopedPointer<Surface> surface(Test::createSurface());
    QFETCH(Test::ShellSurfaceType, type);
    QScopedPointer<QObject> shellSurface(Test::createShellSurface(type, surface.data()));
    auto c = Test::renderAndWaitForShown(surface.data(), QSize(100, 50), Qt::blue);
    QVERIFY(c);
    QVERIFY(c->isActive());
    QCOMPARE(workspace()->activeClient(), c);
    QVERIFY(c->wantsInput());
    QVERIFY(c->wantsTabFocus());
    QVERIFY(c->isShown(true));

    c->hideClient(true);
    QVERIFY(!c->isShown(true));
    QVERIFY(!c->isActive());
    QVERIFY(c->wantsInput());
    QVERIFY(c->wantsTabFocus());

    // unhide again
    c->hideClient(false);
    QVERIFY(c->isShown(true));
    QVERIFY(c->wantsInput());
    QVERIFY(c->wantsTabFocus());

    //QCOMPARE(workspace()->activeClient(), c);
}

void TestShellClient::testDesktopFileName()
{
    QIcon::setThemeName(QStringLiteral("breeze"));
    // this test verifies that desktop file name is passed correctly to the window
    QScopedPointer<Surface> surface(Test::createSurface());
    // only xdg-shell as ShellSurface misses the setter
    QScopedPointer<XdgShellSurface> shellSurface(qobject_cast<XdgShellSurface*>(Test::createShellSurface(Test::ShellSurfaceType::XdgShellV5, surface.data())));
    shellSurface->setAppId(QByteArrayLiteral("org.kde.foo"));
    auto c = Test::renderAndWaitForShown(surface.data(), QSize(100, 50), Qt::blue);
    QVERIFY(c);
    QCOMPARE(c->desktopFileName(), QByteArrayLiteral("org.kde.foo"));
    // the desktop file does not exist, so icon should be generic Wayland
    QCOMPARE(c->icon().name(), QStringLiteral("wayland"));

    QSignalSpy desktopFileNameChangedSpy(c, &AbstractClient::desktopFileNameChanged);
    QVERIFY(desktopFileNameChangedSpy.isValid());
    QSignalSpy iconChangedSpy(c, &ShellClient::iconChanged);
    QVERIFY(iconChangedSpy.isValid());
    shellSurface->setAppId(QByteArrayLiteral("org.kde.bar"));
    QVERIFY(desktopFileNameChangedSpy.wait());
    QCOMPARE(c->desktopFileName(), QByteArrayLiteral("org.kde.bar"));
    // icon should still be wayland
    QCOMPARE(c->icon().name(), QStringLiteral("wayland"));
    QVERIFY(iconChangedSpy.isEmpty());

    const QString dfPath = QFINDTESTDATA("data/example.desktop");
    shellSurface->setAppId(dfPath.toUtf8());
    QVERIFY(desktopFileNameChangedSpy.wait());
    QCOMPARE(iconChangedSpy.count(), 1);
    QCOMPARE(QString::fromUtf8(c->desktopFileName()), dfPath);
    QCOMPARE(c->icon().name(), QStringLiteral("kwin"));
=======
void TestShellClient::testCaptionSimplified()
{
    // this test verifies that caption is properly trimmed
    // see BUG 323798 comment #12
    QScopedPointer<Surface> surface(Test::createSurface());
    // only done for xdg-shell as ShellSurface misses the setter
    QScopedPointer<XdgShellSurface> shellSurface(qobject_cast<XdgShellSurface*>(Test::createShellSurface(Test::ShellSurfaceType::XdgShellV5, surface.data())));
    const QString origTitle = QString::fromUtf8(QByteArrayLiteral("Was tun, wenn Schüler Autismus haben?\342\200\250\342\200\250\342\200\250 – Marlies Hübner - Mozilla Firefox"));
    shellSurface->setTitle(origTitle);
    auto c = Test::renderAndWaitForShown(surface.data(), QSize(100, 50), Qt::blue);
    QVERIFY(c);
    QEXPECT_FAIL("", "BUG 323798", Continue);
    QVERIFY(c->caption() != origTitle);
    QEXPECT_FAIL("", "BUG 323798", Continue);
    QCOMPARE(c->caption(), origTitle.simplified());
>>>>>>> 3a179f32
}

WAYLANDTEST_MAIN(TestShellClient)
#include "shell_client_test.moc"<|MERGE_RESOLUTION|>--- conflicted
+++ resolved
@@ -60,13 +60,10 @@
     void testMaximizedToFullscreen();
     void testWindowOpensLargerThanScreen_data();
     void testWindowOpensLargerThanScreen();
-<<<<<<< HEAD
     void testHidden_data();
     void testHidden();
     void testDesktopFileName();
-=======
     void testCaptionSimplified();
->>>>>>> 3a179f32
 };
 
 void TestShellClient::initTestCase()
@@ -551,7 +548,6 @@
     QVERIFY(sizeChangeRequestedSpy.wait());
 }
 
-<<<<<<< HEAD
 void TestShellClient::testHidden_data()
 {
     QTest::addColumn<Test::ShellSurfaceType>("type");
@@ -620,7 +616,8 @@
     QCOMPARE(iconChangedSpy.count(), 1);
     QCOMPARE(QString::fromUtf8(c->desktopFileName()), dfPath);
     QCOMPARE(c->icon().name(), QStringLiteral("kwin"));
-=======
+}
+
 void TestShellClient::testCaptionSimplified()
 {
     // this test verifies that caption is properly trimmed
@@ -636,7 +633,6 @@
     QVERIFY(c->caption() != origTitle);
     QEXPECT_FAIL("", "BUG 323798", Continue);
     QCOMPARE(c->caption(), origTitle.simplified());
->>>>>>> 3a179f32
 }
 
 WAYLANDTEST_MAIN(TestShellClient)
